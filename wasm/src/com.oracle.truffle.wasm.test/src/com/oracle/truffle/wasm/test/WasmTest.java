--- conflicted
+++ resolved
@@ -34,7 +34,6 @@
 
 public abstract class WasmTest {
     private TestElement[] testElements = {
-<<<<<<< HEAD
             test("(module (func (result i32) (i32.const 42)))", expected(42)),
             test("(module (func (result i32) (i32.const 1895633)))", expected(1_895_633)),
             test("(module (func (result i32) i32.const 42 i32.const 17 drop))", expected(42)),
@@ -42,22 +41,10 @@
             test("(module (func (result i32) i32.const 42 i32.const 17 i32.sub))", expected(25)),
             test("(module (func (result i32) i32.const 42 i32.const 43 i32.sub))", expected(-1)),
             test("(module (func (result i32) i32.const 11 i32.const 12 i32.mul))", expected(132)),
-            // test("(module (func (result i32) (i32.const 1690433)))", expected(1690433)),
-            // test("(module (func (result f32) (f32.const 3.14)))", expected(3.14f)),
-            // test("(module (func (result f64) (f64.const 340.75)))", expected(340.75)),
+            test("(module (func (result i32) (i32.const 1690433)))", expected(1690433)),
+            test("(module (func (result f32) (f32.const 3.14)))", expected(3.14f)),
+            test("(module (func (result f64) (f64.const 340.75)))", expected(340.75)),
             test("(module (func (result i32) block $B0 i32.const 11 end i32.const 21 i32.add end", expected(33)),
-=======
-           test("(module (func (result i32) (i32.const 42)))", expected(42)),
-           test("(module (func (result i32) (i32.const 1895633)))", expected(1_895_633)),
-           test("(module (func (result i32) i32.const 42 i32.const 17 drop))", expected(42)),
-           test("(module (func (result i32) i32.const 42 i32.const 17 i32.add))", expected(59)),
-           test("(module (func (result i32) i32.const 42 i32.const 17 i32.sub))", expected(25)),
-           test("(module (func (result i32) i32.const 42 i32.const 43 i32.sub))", expected(-1)),
-           test("(module (func (result i32) i32.const 11 i32.const 12 i32.mul))", expected(132)),
-           test("(module (func (result i32) (i32.const 1690433)))", expected(1690433)),
-           test("(module (func (result f32) (f32.const 3.14)))", expected(3.14f)),
-           test("(module (func (result f64) (f64.const 340.75)))", expected(340.75)),
->>>>>>> d408a7f1
     };
 
     private static TestElement test(String program, TestData data) {
