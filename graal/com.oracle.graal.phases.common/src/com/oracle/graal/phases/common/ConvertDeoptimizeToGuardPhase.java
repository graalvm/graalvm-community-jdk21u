--- conflicted
+++ resolved
@@ -79,15 +79,11 @@
         } else if (deoptBegin.predecessor() instanceof IfNode) {
             IfNode ifNode = (IfNode) deoptBegin.predecessor();
             BeginNode otherBegin = ifNode.trueSuccessor();
-<<<<<<< HEAD
             BooleanNode conditionNode = ifNode.condition();
-=======
-            BooleanNode conditionNode = ifNode.compare();
             if (conditionNode instanceof InstanceOfNode) {
                 // TODO The lowering currently does not support a FixedGuard as the usage of an InstanceOfNode. Relax this restriction.
                 return;
             }
->>>>>>> 61b89b91
             boolean negated = false;
             if (deoptBegin == ifNode.trueSuccessor()) {
                 negated = true;
