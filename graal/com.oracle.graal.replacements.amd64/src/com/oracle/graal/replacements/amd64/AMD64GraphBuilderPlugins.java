/*
 * Copyright (c) 2015, 2016, Oracle and/or its affiliates. All rights reserved.
 * DO NOT ALTER OR REMOVE COPYRIGHT NOTICES OR THIS FILE HEADER.
 *
 * This code is free software; you can redistribute it and/or modify it
 * under the terms of the GNU General Public License version 2 only, as
 * published by the Free Software Foundation.
 *
 * This code is distributed in the hope that it will be useful, but WITHOUT
 * ANY WARRANTY; without even the implied warranty of MERCHANTABILITY or
 * FITNESS FOR A PARTICULAR PURPOSE.  See the GNU General Public License
 * version 2 for more details (a copy is included in the LICENSE file that
 * accompanied this code).
 *
 * You should have received a copy of the GNU General Public License version
 * 2 along with this work; if not, write to the Free Software Foundation,
 * Inc., 51 Franklin St, Fifth Floor, Boston, MA 02110-1301 USA.
 *
 * Please contact Oracle, 500 Oracle Parkway, Redwood Shores, CA 94065 USA
 * or visit www.oracle.com if you need additional information or have any
 * questions.
 */
package com.oracle.graal.replacements.amd64;

import static com.oracle.graal.replacements.nodes.UnaryMathIntrinsicNode.UnaryOperation.LOG;
import static com.oracle.graal.replacements.nodes.UnaryMathIntrinsicNode.UnaryOperation.LOG10;
import static com.oracle.graal.replacements.nodes.UnaryMathIntrinsicNode.UnaryOperation.SIN;
import static com.oracle.graal.replacements.nodes.UnaryMathIntrinsicNode.UnaryOperation.COS;
import static com.oracle.graal.replacements.nodes.UnaryMathIntrinsicNode.UnaryOperation.TAN;

import com.oracle.graal.compiler.common.LocationIdentity;
import com.oracle.graal.lir.amd64.AMD64ArithmeticLIRGeneratorTool.RoundingMode;
import com.oracle.graal.nodes.ValueNode;
import com.oracle.graal.nodes.graphbuilderconf.GraphBuilderConfiguration.Plugins;
import com.oracle.graal.nodes.graphbuilderconf.GraphBuilderContext;
import com.oracle.graal.nodes.graphbuilderconf.InvocationPlugin;
import com.oracle.graal.nodes.graphbuilderconf.InvocationPlugin.Receiver;
import com.oracle.graal.nodes.graphbuilderconf.InvocationPlugins;
import com.oracle.graal.nodes.graphbuilderconf.InvocationPlugins.Registration;
import com.oracle.graal.nodes.java.AtomicReadAndAddNode;
import com.oracle.graal.nodes.java.AtomicReadAndWriteNode;
import com.oracle.graal.nodes.memory.address.AddressNode;
import com.oracle.graal.nodes.memory.address.OffsetAddressNode;
import com.oracle.graal.replacements.IntegerSubstitutions;
import com.oracle.graal.replacements.LongSubstitutions;
import com.oracle.graal.replacements.StandardGraphBuilderPlugins.UnsafeGetPlugin;
import com.oracle.graal.replacements.StandardGraphBuilderPlugins.UnsafePutPlugin;
import com.oracle.graal.replacements.nodes.BinaryMathIntrinsicNode;
import com.oracle.graal.replacements.nodes.BitCountNode;
import com.oracle.graal.replacements.nodes.UnaryMathIntrinsicNode;
import com.oracle.graal.replacements.nodes.UnaryMathIntrinsicNode.UnaryOperation;

import jdk.vm.ci.amd64.AMD64;
import jdk.vm.ci.amd64.AMD64.CPUFeature;
import jdk.vm.ci.meta.JavaKind;
import jdk.vm.ci.meta.ResolvedJavaMethod;
import sun.misc.Unsafe;

public class AMD64GraphBuilderPlugins {

    public static void register(Plugins plugins, AMD64 arch, boolean arithmeticStubs) {
        InvocationPlugins invocationPlugins = plugins.getInvocationPlugins();
        invocationPlugins.defer(new Runnable() {
            @Override
            public void run() {
                registerIntegerLongPlugins(invocationPlugins, IntegerSubstitutions.class, JavaKind.Int, arch);
                registerIntegerLongPlugins(invocationPlugins, LongSubstitutions.class, JavaKind.Long, arch);
                registerUnsafePlugins(invocationPlugins);
<<<<<<< HEAD
                registerMathPlugins(invocationPlugins, arithmeticStubs);
=======
                registerMathPlugins(invocationPlugins, arch);
>>>>>>> 8b7e80f5
            }
        });
    }

    private static void registerIntegerLongPlugins(InvocationPlugins plugins, Class<?> substituteDeclaringClass, JavaKind kind, AMD64 arch) {
        Class<?> declaringClass = kind.toBoxedJavaClass();
        Class<?> type = kind.toJavaClass();
        Registration r = new Registration(plugins, declaringClass);
        if (arch.getFeatures().contains(AMD64.CPUFeature.LZCNT) && arch.getFlags().contains(AMD64.Flag.UseCountLeadingZerosInstruction)) {
            r.register1("numberOfLeadingZeros", type, new InvocationPlugin() {
                @Override
                public boolean apply(GraphBuilderContext b, ResolvedJavaMethod targetMethod, Receiver receiver, ValueNode value) {
                    ValueNode folded = AMD64CountLeadingZerosNode.tryFold(value);
                    if (folded != null) {
                        b.addPush(JavaKind.Int, folded);
                    } else {
                        b.addPush(JavaKind.Int, new AMD64CountLeadingZerosNode(value));
                    }
                    return true;
                }
            });
        } else {
            r.registerMethodSubstitution(substituteDeclaringClass, "numberOfLeadingZeros", type);
        }
        if (arch.getFeatures().contains(AMD64.CPUFeature.BMI1) && arch.getFlags().contains(AMD64.Flag.UseCountTrailingZerosInstruction)) {
            r.register1("numberOfTrailingZeros", type, new InvocationPlugin() {
                @Override
                public boolean apply(GraphBuilderContext b, ResolvedJavaMethod targetMethod, Receiver receiver, ValueNode value) {
                    ValueNode folded = AMD64CountTrailingZerosNode.tryFold(value);
                    if (folded != null) {
                        b.addPush(JavaKind.Int, folded);
                    } else {
                        b.addPush(JavaKind.Int, new AMD64CountTrailingZerosNode(value));
                    }
                    return true;
                }
            });
        } else {
            r.registerMethodSubstitution(substituteDeclaringClass, "numberOfTrailingZeros", type);
        }

        if (arch.getFeatures().contains(AMD64.CPUFeature.POPCNT)) {
            r.register1("bitCount", type, new InvocationPlugin() {
                @Override
                public boolean apply(GraphBuilderContext b, ResolvedJavaMethod targetMethod, Receiver receiver, ValueNode value) {
                    b.push(JavaKind.Int, b.recursiveAppend(new BitCountNode(value).canonical(null, value)));
                    return true;
                }
            });
        }
    }

<<<<<<< HEAD
    private static void registerMathPlugins(InvocationPlugins plugins, boolean arithmeticStubs) {
=======
    private static void registerMathPlugins(InvocationPlugins plugins, AMD64 arch) {
>>>>>>> 8b7e80f5
        Registration r = new Registration(plugins, Math.class);
        registerUnaryMath(r, "log", LOG);
        registerUnaryMath(r, "log10", LOG10);
        // registerUnaryMath(r, "exp", EXP);

        if (arithmeticStubs) {
            registerUnaryMath(r, "sin", SIN);
            registerUnaryMath(r, "cos", COS);
            registerUnaryMath(r, "tan", TAN);
        } else {
            r.registerMethodSubstitution(AMD64MathSubstitutions.class, "sin", double.class);
            r.registerMethodSubstitution(AMD64MathSubstitutions.class, "cos", double.class);
            r.registerMethodSubstitution(AMD64MathSubstitutions.class, "tan", double.class);
        }

        r.register2("pow", Double.TYPE, Double.TYPE, new InvocationPlugin() {
            @Override
            public boolean apply(GraphBuilderContext b, ResolvedJavaMethod targetMethod, Receiver receiver, ValueNode x, ValueNode y) {
                b.push(JavaKind.Double, b.recursiveAppend(BinaryMathIntrinsicNode.create(x, y, BinaryMathIntrinsicNode.BinaryOperation.POW)));
                return true;
            }
        });

        if (arch.getFeatures().contains(CPUFeature.SSE4_1)) {
            registerRound(r, "rint", RoundingMode.NEAREST);
            registerRound(r, "ceil", RoundingMode.UP);
            registerRound(r, "floor", RoundingMode.DOWN);
        }
    }

    private static void registerUnaryMath(Registration r, String name, UnaryOperation operation) {
        r.register1(name, Double.TYPE, new InvocationPlugin() {
            @Override
            public boolean apply(GraphBuilderContext b, ResolvedJavaMethod targetMethod, Receiver receiver, ValueNode value) {
                b.push(JavaKind.Double, b.recursiveAppend(UnaryMathIntrinsicNode.create(value, operation)));
                return true;
            }
        });
    }

    private static void registerRound(Registration r, String name, RoundingMode mode) {
        r.register1(name, Double.TYPE, new InvocationPlugin() {
            @Override
            public boolean apply(GraphBuilderContext b, ResolvedJavaMethod targetMethod, Receiver receiver, ValueNode arg) {
                b.push(JavaKind.Double, b.append(new AMD64RoundNode(arg, mode)));
                return true;
            }
        });
    }

    private static void registerUnsafePlugins(InvocationPlugins plugins) {
        Registration r = new Registration(plugins, Unsafe.class);

        for (JavaKind kind : new JavaKind[]{JavaKind.Int, JavaKind.Long, JavaKind.Object}) {
            Class<?> javaClass = kind == JavaKind.Object ? Object.class : kind.toJavaClass();

            r.register4("getAndSet" + kind.name(), Receiver.class, Object.class, long.class, javaClass, new InvocationPlugin() {
                @Override
                public boolean apply(GraphBuilderContext b, ResolvedJavaMethod targetMethod, Receiver unsafe, ValueNode object, ValueNode offset, ValueNode value) {
                    // Emits a null-check for the otherwise unused receiver
                    unsafe.get();
                    b.addPush(kind, new AtomicReadAndWriteNode(object, offset, value, kind, LocationIdentity.any()));
                    b.getGraph().markUnsafeAccess();
                    return true;
                }
            });
            if (kind != JavaKind.Object) {
                r.register4("getAndAdd" + kind.name(), Receiver.class, Object.class, long.class, javaClass, new InvocationPlugin() {
                    @Override
                    public boolean apply(GraphBuilderContext b, ResolvedJavaMethod targetMethod, Receiver unsafe, ValueNode object, ValueNode offset, ValueNode delta) {
                        // Emits a null-check for the otherwise unused receiver
                        unsafe.get();
                        AddressNode address = b.add(new OffsetAddressNode(object, offset));
                        b.addPush(kind, new AtomicReadAndAddNode(address, delta, LocationIdentity.any()));
                        b.getGraph().markUnsafeAccess();
                        return true;
                    }
                });
            }
        }

        for (JavaKind kind : new JavaKind[]{JavaKind.Char, JavaKind.Short, JavaKind.Int, JavaKind.Long}) {
            Class<?> javaClass = kind.toJavaClass();
            r.registerOptional3("get" + kind.name() + "Unaligned", Receiver.class, Object.class, long.class, new UnsafeGetPlugin(kind, false));
            r.registerOptional4("put" + kind.name() + "Unaligned", Receiver.class, Object.class, long.class, javaClass, new UnsafePutPlugin(kind, false));
        }
    }
}<|MERGE_RESOLUTION|>--- conflicted
+++ resolved
@@ -66,11 +66,7 @@
                 registerIntegerLongPlugins(invocationPlugins, IntegerSubstitutions.class, JavaKind.Int, arch);
                 registerIntegerLongPlugins(invocationPlugins, LongSubstitutions.class, JavaKind.Long, arch);
                 registerUnsafePlugins(invocationPlugins);
-<<<<<<< HEAD
-                registerMathPlugins(invocationPlugins, arithmeticStubs);
-=======
-                registerMathPlugins(invocationPlugins, arch);
->>>>>>> 8b7e80f5
+                registerMathPlugins(invocationPlugins, arch, arithmeticStubs);
             }
         });
     }
@@ -123,11 +119,7 @@
         }
     }
 
-<<<<<<< HEAD
-    private static void registerMathPlugins(InvocationPlugins plugins, boolean arithmeticStubs) {
-=======
-    private static void registerMathPlugins(InvocationPlugins plugins, AMD64 arch) {
->>>>>>> 8b7e80f5
+    private static void registerMathPlugins(InvocationPlugins plugins, AMD64 arch, boolean arithmeticStubs) {
         Registration r = new Registration(plugins, Math.class);
         registerUnaryMath(r, "log", LOG);
         registerUnaryMath(r, "log10", LOG10);
