/*
 * Copyright (c) 2011, Oracle and/or its affiliates. All rights reserved.
 * DO NOT ALTER OR REMOVE COPYRIGHT NOTICES OR THIS FILE HEADER.
 *
 * This code is free software; you can redistribute it and/or modify it
 * under the terms of the GNU General Public License version 2 only, as
 * published by the Free Software Foundation.
 *
 * This code is distributed in the hope that it will be useful, but WITHOUT
 * ANY WARRANTY; without even the implied warranty of MERCHANTABILITY or
 * FITNESS FOR A PARTICULAR PURPOSE.  See the GNU General Public License
 * version 2 for more details (a copy is included in the LICENSE file that
 * accompanied this code).
 *
 * You should have received a copy of the GNU General Public License version
 * 2 along with this work; if not, write to the Free Software Foundation,
 * Inc., 51 Franklin St, Fifth Floor, Boston, MA 02110-1301 USA.
 *
 * Please contact Oracle, 500 Oracle Parkway, Redwood Shores, CA 94065 USA
 * or visit www.oracle.com if you need additional information or have any
 * questions.
 */
package com.oracle.max.graal.compiler.ir;

import com.oracle.max.graal.graph.*;
import com.sun.cri.bytecode.*;
import com.sun.cri.ci.*;


/**
 *
 */
public final class FloatDiv extends FloatArithmetic {

    /**
     * @param opcode
     * @param kind
     * @param x
     * @param y
     * @param isStrictFP
     * @param graph
     */
    public FloatDiv(CiKind kind, Value x, Value y, boolean isStrictFP, Graph graph) {
        super(kind, kind == CiKind.Double ? Bytecodes.DDIV : Bytecodes.FDIV, x, y, isStrictFP, graph);
    }

    @Override
    public String shortName() {
        return "/";
    }

    @Override
    public Node copy(Graph into) {
<<<<<<< HEAD
        FloatDiv x = new FloatDiv(kind, null, null, isStrictFP(), into);
        return x;
=======
        return new FloatDiv(kind, null, null, isStrictFP(), into);
>>>>>>> 7677555d
    }

}<|MERGE_RESOLUTION|>--- conflicted
+++ resolved
@@ -51,12 +51,7 @@
 
     @Override
     public Node copy(Graph into) {
-<<<<<<< HEAD
-        FloatDiv x = new FloatDiv(kind, null, null, isStrictFP(), into);
-        return x;
-=======
         return new FloatDiv(kind, null, null, isStrictFP(), into);
->>>>>>> 7677555d
     }
 
 }