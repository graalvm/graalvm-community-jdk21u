/*
 * Copyright (c) 2018, 2020, Oracle and/or its affiliates. All rights reserved.
 * DO NOT ALTER OR REMOVE COPYRIGHT NOTICES OR THIS FILE HEADER.
 *
 * This code is free software; you can redistribute it and/or modify it
 * under the terms of the GNU General Public License version 2 only, as
 * published by the Free Software Foundation.
 *
 * This code is distributed in the hope that it will be useful, but WITHOUT
 * ANY WARRANTY; without even the implied warranty of MERCHANTABILITY or
 * FITNESS FOR A PARTICULAR PURPOSE.  See the GNU General Public License
 * version 2 for more details (a copy is included in the LICENSE file that
 * accompanied this code).
 *
 * You should have received a copy of the GNU General Public License version
 * 2 along with this work; if not, write to the Free Software Foundation,
 * Inc., 51 Franklin St, Fifth Floor, Boston, MA 02110-1301 USA.
 *
 * Please contact Oracle, 500 Oracle Parkway, Redwood Shores, CA 94065 USA
 * or visit www.oracle.com if you need additional information or have any
 * questions.
 */

package com.oracle.truffle.espresso.impl;

import static com.oracle.truffle.espresso.EspressoOptions.VerifyMode;
import static com.oracle.truffle.espresso.classfile.Constants.ACC_FINALIZER;
import static com.oracle.truffle.espresso.classfile.Constants.ACC_SUPER;
import static com.oracle.truffle.espresso.classfile.Constants.JVM_ACC_WRITTEN_FLAGS;

import java.io.PrintStream;
import java.lang.ref.WeakReference;
import java.lang.reflect.Modifier;
import java.util.ArrayList;
import java.util.Arrays;
import java.util.LinkedList;
import java.util.List;
import java.util.Map;
import java.util.logging.Level;

import com.oracle.truffle.api.Assumption;
import com.oracle.truffle.api.CompilerAsserts;
import com.oracle.truffle.api.CompilerDirectives;
import com.oracle.truffle.api.CompilerDirectives.CompilationFinal;
import com.oracle.truffle.api.CompilerDirectives.TruffleBoundary;
import com.oracle.truffle.api.Truffle;
import com.oracle.truffle.api.nodes.ExplodeLoop;
import com.oracle.truffle.espresso.classfile.RuntimeConstantPool;
import com.oracle.truffle.espresso.classfile.attributes.ConstantValueAttribute;
import com.oracle.truffle.espresso.classfile.attributes.EnclosingMethodAttribute;
import com.oracle.truffle.espresso.classfile.attributes.InnerClassesAttribute;
import com.oracle.truffle.espresso.classfile.attributes.NestHostAttribute;
import com.oracle.truffle.espresso.classfile.attributes.NestMembersAttribute;
import com.oracle.truffle.espresso.classfile.attributes.SignatureAttribute;
import com.oracle.truffle.espresso.classfile.attributes.SourceDebugExtensionAttribute;
import com.oracle.truffle.espresso.descriptors.Names;
import com.oracle.truffle.espresso.descriptors.Symbol;
import com.oracle.truffle.espresso.descriptors.Symbol.Name;
import com.oracle.truffle.espresso.descriptors.Symbol.Signature;
import com.oracle.truffle.espresso.descriptors.Symbol.Type;
import com.oracle.truffle.espresso.jdwp.api.Ids;
import com.oracle.truffle.espresso.impl.ModuleTable.ModuleEntry;
import com.oracle.truffle.espresso.impl.PackageTable.PackageEntry;
import com.oracle.truffle.espresso.jdwp.api.MethodRef;
import com.oracle.truffle.espresso.jdwp.impl.JDWPLogger;
import com.oracle.truffle.espresso.meta.EspressoError;
import com.oracle.truffle.espresso.meta.Meta;
import com.oracle.truffle.espresso.runtime.Attribute;
import com.oracle.truffle.espresso.runtime.EspressoContext;
import com.oracle.truffle.espresso.runtime.EspressoException;
import com.oracle.truffle.espresso.runtime.StaticObject;
import com.oracle.truffle.espresso.substitutions.Host;
import com.oracle.truffle.espresso.verifier.MethodVerifier;
import com.oracle.truffle.espresso.vm.InterpreterToVM;

/**
 * Resolved non-primitive, non-array types in Espresso.
 */
public final class ObjectKlass extends Klass {

    public static final ObjectKlass[] EMPTY_ARRAY = new ObjectKlass[0];

    private final EnclosingMethodAttribute enclosingMethod;

    @CompilationFinal //
    private StaticObject statics;

    // instance and hidden fields declared in this class and in its super classes
    @CompilationFinal(dimensions = 1) //
    private final Field[] fieldTable;

    // points to the first element in the FieldTable that refers to a field declared in this class,
    // or is equal to fieldTable.length if this class does not declare fields
    private final int localFieldTableIndex;

    // static fields declared in this class (no hidden fields)
    @CompilationFinal(dimensions = 1) //
    private final Field[] staticFieldTable;

    private final InnerClassesAttribute innerClasses;

    private final Attribute runtimeVisibleAnnotations;

    private final Klass hostKlass;

    @CompilationFinal //
    private Klass nest;

    @CompilationFinal //
    private PackageEntry packageEntry;

    private String genericSignature;

    @CompilationFinal private volatile int initState = LOADED;

    @CompilationFinal //
    boolean hasDeclaredDefaultMethods = false;

    @CompilationFinal private int computedModifiers = -1;

    @CompilationFinal volatile RedefinitionCache redefineCache;

    // used for class redefintion when refreshing vtables etc.
    private ArrayList<WeakReference<ObjectKlass>> subTypes;

    public static final int LOADED = 0;
    public static final int LINKED = 1;
    public static final int PREPARED = 2;
    public static final int INITIALIZED = 3;
    public static final int ERRONEOUS = 99;

    private final StaticObject definingClassLoader;

    public Attribute getAttribute(Symbol<Name> name) {
        return getLinkedKlass().getAttribute(name);
    }

    public ObjectKlass(EspressoContext context, LinkedKlass linkedKlass, ObjectKlass superKlass, ObjectKlass[] superInterfaces, StaticObject classLoader) {
        this(context, linkedKlass, superKlass, superInterfaces, classLoader, null);
    }

    public ObjectKlass(EspressoContext context, LinkedKlass linkedKlass, ObjectKlass superKlass, ObjectKlass[] superInterfaces, StaticObject classLoader, Klass hostKlass) {
        super(context, linkedKlass.getName(), linkedKlass.getType(), superKlass, superInterfaces, linkedKlass.getFlags());

        this.hostKlass = hostKlass;
        // TODO(peterssen): Make writable copy.
        RuntimeConstantPool pool = new RuntimeConstantPool(getContext(), linkedKlass.getConstantPool(), classLoader);
        definingClassLoader = pool.getClassLoader();
        Field[] skFieldTable = superKlass != null ? superKlass.getFieldTable() : new Field[0];
        LinkedField[] lkInstanceFields = linkedKlass.getInstanceFields();
        LinkedField[] lkStaticFields = linkedKlass.getStaticFields();

        fieldTable = new Field[skFieldTable.length + lkInstanceFields.length];
        staticFieldTable = new Field[lkStaticFields.length];

        assert fieldTable.length == linkedKlass.getFieldTableLength();
        System.arraycopy(skFieldTable, 0, fieldTable, 0, skFieldTable.length);
        localFieldTableIndex = skFieldTable.length;
        for (int i = 0; i < lkInstanceFields.length; i++) {
            Field instanceField = new Field(this, lkInstanceFields[i], lkInstanceFields[i].isHidden());
            fieldTable[localFieldTableIndex + i] = instanceField;
        }
        for (int i = 0; i < lkStaticFields.length; i++) {
            Field staticField = new Field(this, lkStaticFields[i], false);
            staticFieldTable[i] = staticField;
        }

        LinkedMethod[] linkedMethods = linkedKlass.getLinkedMethods();
        Method[] methods = new Method[linkedMethods.length];
        for (int i = 0; i < methods.length; i++) {
            methods[i] = new Method(this, linkedMethods[i], pool);
        }

        this.enclosingMethod = (EnclosingMethodAttribute) linkedKlass.getAttribute(EnclosingMethodAttribute.NAME);
        this.innerClasses = (InnerClassesAttribute) linkedKlass.getAttribute(InnerClassesAttribute.NAME);

        // Move attribute name to better location.
        this.runtimeVisibleAnnotations = linkedKlass.getAttribute(Name.RuntimeVisibleAnnotations);
        // Package initialization must be done before vtable creation, as there are same package
        // checks.
        initPackage(classLoader);

        Method[][] itable = null;
        Method[] vtable;
        ObjectKlass[] iKlassTable;
        Method[] mirandaMethods = null;

        if (this.isInterface()) {
            InterfaceTables.InterfaceCreationResult icr = InterfaceTables.constructInterfaceItable(this, methods);
            vtable = icr.methodtable;
            iKlassTable = icr.klassTable;
        } else {
            InterfaceTables.CreationResult methodCR = InterfaceTables.create(superKlass, superInterfaces, methods);
            iKlassTable = methodCR.klassTable;
            mirandaMethods = methodCR.mirandas;
            vtable = VirtualTable.create(superKlass, methods, this, mirandaMethods, false);
            itable = InterfaceTables.fixTables(vtable, mirandaMethods, methods, methodCR.tables, iKlassTable);
        }
        if (superKlass != null) {
            superKlass.addSubType(this);
        }
        for (ObjectKlass superInterface : superInterfaces) {
            superInterface.addSubType(this);
        }
        this.redefineCache = new RedefinitionCache(pool, linkedKlass, methods, mirandaMethods, vtable, itable, iKlassTable);
        this.initState = LINKED;
        assert verifyTables();
    }

    private void addSubType(ObjectKlass objectKlass) {
        if (subTypes == null) {
            subTypes = new ArrayList<>(1);
        }
        subTypes.add(new WeakReference<>(objectKlass));
    }

    private boolean verifyTables() {
        Method[] vtable = getRedefineCache().vtable;
        if (vtable != null) {
            for (int i = 0; i < vtable.length; i++) {
                if (isInterface()) {
                    if (vtable[i].getITableIndex() != i) {
                        return false;
                    }
                } else {
                    if (vtable[i].getVTableIndex() != i) {
                        return false;
                    }
                }
            }
        }
        if (getItable() != null) {
            for (Method[] table : getItable()) {
                for (int i = 0; i < table.length; i++) {
                    if (table[i].getITableIndex() != i) {
                        return false;
                    }
                }
            }
        }
        return true;
    }

    StaticObject getStaticsImpl() {
        if (statics == null) {
            obtainStatics();
        }
        return statics;
    }

    private synchronized void obtainStatics() {
        if (statics == null) {
            CompilerDirectives.transferToInterpreterAndInvalidate();
            statics = StaticObject.createStatics(this);
        }
    }

    boolean isInitializedImpl() {
        return initState == INITIALIZED;
    }

    private boolean isPrepared() {
        return initState == PREPARED;
    }

    public int getState() {
        return initState;
    }

    private boolean isInitializedOrPrepared() {
        return isPrepared() || isInitialized();
    }

    @ExplodeLoop
    private void actualInit() {
        checkErroneousInitialization();
        synchronized (this) {
            // Double-check under lock
            checkErroneousInitialization();
            if (!(isInitializedOrPrepared())) {
                try {
                    /*
                     * Spec fragment: Then, initialize each final static field of C with the
                     * constant value in its ConstantValue attribute (&sect;4.7.2), in the order the
                     * fields appear in the ClassFile structure.
                     */
                    prepare();

                    initState = PREPARED;
                    if (getContext().isMainThreadCreated()) {
                        if (getContext().getJDWPListener() != null) {
                            prepareThread = getContext().getGuestThreadFromHost(Thread.currentThread());
                            getContext().getJDWPListener().classPrepared(this, prepareThread);
                        }
                    }
                    if (!isInterface()) {
                        /*
                         * Next, if C is a class rather than an interface, then let SC be its
                         * superclass and let SI1, ..., SIn be all superinterfaces of C [...] For
                         * each S in the list [ SC, SI1, ..., SIn ], if S has not yet been
                         * initialized, then recursively perform this entire procedure for S. If
                         * necessary, verify and prepare S first.
                         */
                        if (getSuperKlass() != null) {
                            getSuperKlass().initialize();
                        }
                        for (ObjectKlass interf : getSuperInterfaces()) {
                            // Initialize all super interfaces, direct and indirect, with default
                            // methods.
                            interf.recursiveInitialize();
                        }
                    }
                    // Next, execute the class or interface initialization method of C.
                    Method clinit = getClassInitializer();
                    if (clinit != null) {
                        clinit.getCallTarget().call();
                    }
                } catch (EspressoException e) {
                    setErroneousInitialization();
                    StaticObject cause = e.getExceptionObject();
                    Meta meta = getMeta();
                    if (!InterpreterToVM.instanceOf(cause, meta.java_lang_Error)) {
                        throw Meta.throwExceptionWithCause(meta.java_lang_ExceptionInInitializerError, cause);
                    } else {
                        throw e;
                    }
                } catch (Throwable e) {
                    getContext().getLogger().log(Level.WARNING, "Host exception during class initialization: {0}", this);
                    setErroneousInitialization();
                    throw e;
                }
                checkErroneousInitialization();
                initState = INITIALIZED;
                assert isInitialized();
            }
        }
    }

    private void prepare() {
        checkLoadingConstraints();
        for (Field f : staticFieldTable) {
            ConstantValueAttribute a = (ConstantValueAttribute) f.getAttribute(Name.ConstantValue);
            if (a == null) {
                continue;
            }
            switch (f.getKind()) {
                case Boolean: {
                    boolean c = getConstantPool().intAt(a.getConstantValueIndex()) != 0;
                    f.set(getStatics(), c);
                    break;
                }
                case Byte: {
                    byte c = (byte) getConstantPool().intAt(a.getConstantValueIndex());
                    f.set(getStatics(), c);
                    break;
                }
                case Short: {
                    short c = (short) getConstantPool().intAt(a.getConstantValueIndex());
                    f.set(getStatics(), c);
                    break;
                }
                case Char: {
                    char c = (char) getConstantPool().intAt(a.getConstantValueIndex());
                    f.set(getStatics(), c);
                    break;
                }
                case Int: {
                    int c = getConstantPool().intAt(a.getConstantValueIndex());
                    f.set(getStatics(), c);
                    break;
                }
                case Float: {
                    float c = getConstantPool().floatAt(a.getConstantValueIndex());
                    f.set(getStatics(), c);
                    break;
                }
                case Long: {
                    long c = getConstantPool().longAt(a.getConstantValueIndex());
                    f.set(getStatics(), c);
                    break;
                }
                case Double: {
                    double c = getConstantPool().doubleAt(a.getConstantValueIndex());
                    f.set(getStatics(), c);
                    break;
                }
                case Object: {
                    StaticObject c = getConstantPool().resolvedStringAt(a.getConstantValueIndex());
                    f.set(getStatics(), c);
                    break;
                }
                default:
                    throw EspressoError.shouldNotReachHere("invalid constant field kind");
            }
        }
    }

    // Need to carefully synchronize, as the work of other threads can erase our own work.

    void initializeImpl() {
        if (!isInitialized()) { // Skip synchronization and locks if already init.
            CompilerDirectives.transferToInterpreterAndInvalidate();
            verify();
            actualInit();
        }
    }

    private void recursiveInitialize() {
        if (!isInitialized()) { // Skip synchronization and locks if already init.
            for (ObjectKlass interf : getSuperInterfaces()) {
                interf.recursiveInitialize();
            }
            if (hasDeclaredDefaultMethods()) {
                CompilerDirectives.transferToInterpreterAndInvalidate();
                verify();
                actualInit(); // Does not recursively initialize interfaces
            }
        }
    }

    @Override
    public Klass getElementalType() {
        return this;
    }

    @Override
    public @Host(ClassLoader.class) StaticObject getDefiningClassLoader() {
        return definingClassLoader;
    }

    @Override
    public RuntimeConstantPool getConstantPool() {
        return getRedefineCache().pool;
    }

    @Override
    public boolean isLocal() {
        return false;
    }

    @Override
    public boolean isMember() {
        return false;
    }

    @Override
    public Klass getEnclosingType() {
        return null;
    }

    @Override
    public Method[] getDeclaredConstructors() {
        List<Method> constructors = new ArrayList<>();
        for (Method m : getDeclaredMethods()) {
            if (Name._init_.equals(m.getName())) {
                constructors.add(m);
            }
        }
        return constructors.toArray(Method.EMPTY_ARRAY);
    }

    Method[] getMirandaMethods() {
        return getRedefineCache().mirandaMethods;
    }

    @Override
    public Method[] getDeclaredMethods() {
        return getRedefineCache().declaredMethods;
    }

    @Override
    public MethodRef[] getDeclaredMethodRefs() {
        MethodRef[] result = new MethodRef[getDeclaredMethods().length];
        for (int i = 0; i < result.length; i++) {
            result[i] = getDeclaredMethods()[i].getMethodVersion();
        }
        return result;
    }

    @Override
    public Field[] getDeclaredFields() {
        // Speculate that there are no hidden fields
        Field[] declaredFields = Arrays.copyOf(staticFieldTable, staticFieldTable.length + fieldTable.length - localFieldTableIndex);
        int insertionIndex = staticFieldTable.length;
        for (int i = localFieldTableIndex; i < fieldTable.length; i++) {
            Field f = fieldTable[i];
            if (!f.isHidden()) {
                declaredFields[insertionIndex++] = f;
            }
        }
        return insertionIndex == declaredFields.length ? declaredFields : Arrays.copyOf(declaredFields, insertionIndex);
    }

    public EnclosingMethodAttribute getEnclosingMethod() {
        return enclosingMethod;
    }

    public InnerClassesAttribute getInnerClasses() {
        return innerClasses;
    }

    public LinkedKlass getLinkedKlass() {
        return getRedefineCache().linkedKlass;
    }

    public Attribute getRuntimeVisibleAnnotations() {
        return runtimeVisibleAnnotations;
    }

    Klass getHostClassImpl() {
        return hostKlass;
    }

    @Override
    public Klass nest() {
        if (nest == null) {
            CompilerDirectives.transferToInterpreterAndInvalidate();
            NestHostAttribute nestHost = (NestHostAttribute) getAttribute(NestHostAttribute.NAME);
            if (nestHost == null) {
                nest = this;
            } else {
                RuntimeConstantPool thisPool = getConstantPool();
                Klass host = thisPool.resolvedKlassAt(this, nestHost.hostClassIndex);

                if (!host.nestMembersCheck(this)) {
                    throw Meta.throwException(getMeta().java_lang_IncompatibleClassChangeError);
                }
                nest = host;
            }
        }
        return nest;
    }

    @Override
    public boolean nestMembersCheck(Klass k) {
        NestMembersAttribute nestMembers = (NestMembersAttribute) getAttribute(NestMembersAttribute.NAME);
        if (nestMembers == null) {
            return false;
        }
        if (!this.sameRuntimePackage(k)) {
            return false;
        }
        RuntimeConstantPool pool = getConstantPool();
        for (int index : nestMembers.getClasses()) {
            if (k.getName().equals(pool.classAt(index).getName(pool))) {
                if (k == pool.resolvedKlassAt(this, index)) {
                    return true;
                }
            }
        }
        return false;
    }

    @Override
    public Klass[] getNestMembers() {
        NestMembersAttribute nestMembers = (NestMembersAttribute) getAttribute(NestMembersAttribute.NAME);
        if (nestMembers == null || nestMembers.getClasses().length == 0) {
            return EMPTY_ARRAY;
        }
        RuntimeConstantPool pool = getConstantPool();
        Klass[] result = new Klass[nestMembers.getClasses().length];
        for (int i = 0; i < result.length; i++) {
            int index = nestMembers.getClasses()[i];
            result[i] = pool.resolvedKlassAt(this, index);
        }
        return result;
    }

    Field lookupFieldTableImpl(int slot) {
        assert slot >= 0 && slot < fieldTable.length && !fieldTable[slot].isHidden();
        return fieldTable[slot];
    }

    Field lookupStaticFieldTableImpl(int slot) {
        assert slot >= 0 && slot < getStaticFieldTable().length;
        return staticFieldTable[slot];
    }

    public Field lookupHiddenField(Symbol<Name> name) {
        // Hidden fields are (usually) located at the end of the field table.
        for (int i = fieldTable.length - 1; i > 0; i--) {
            Field f = fieldTable[i];
            if (f.getName() == name && f.isHidden()) {
                return f;
            }
        }
        throw EspressoError.shouldNotReachHere();
    }

    // Exposed to LookupVirtualMethodNode
    public Method[] getVTable() {
        assert !isInterface();
        return getRedefineCache().vtable;
    }

    Method[] getInterfaceMethodsTable() {
        assert isInterface();
        return getRedefineCache().vtable;
    }

    Method vtableLookupImpl(int vtableIndex) {
        assert (vtableIndex >= 0) : "Undeclared virtual method";
        return getVTable()[vtableIndex];
    }

    public Method itableLookup(Klass interfKlass, int index) {
        assert (index >= 0) : "Undeclared interface method";
        try {
            return getItable()[fastLookup(interfKlass, getiKlassTable())][index];
        } catch (IndexOutOfBoundsException e) {
            throw Meta.throwExceptionWithMessage(getMeta().java_lang_IncompatibleClassChangeError, "Class " + getName() + " does not implement interface " + interfKlass.getName());
        }
    }

    Method[][] getItable() {
        return getRedefineCache().itable;
    }

    ObjectKlass[] getiKlassTable() {
        return getRedefineCache().iKlassTable;
    }

    int findVirtualMethodIndex(Symbol<Name> name, Symbol<Signature> signature, Klass subClass) {
        for (int i = 0; i < getVTable().length; i++) {
            Method m = getVTable()[i];
            if (!m.isStatic() && !m.isPrivate() && m.getName() == name && m.getRawSignature() == signature) {
                if (m.isProtected() || m.isPublic() || m.getDeclaringKlass().sameRuntimePackage(subClass)) {
                    return i;
                }
            }
        }
        return -1;
    }

<<<<<<< HEAD
    List<Method> lookupVirtualMethodOverrides(Symbol<Name> name, Symbol<Signature> signature, Klass subKlass, List<Method> result) {
        for (Method m : getVTable()) {
            if (!m.isStatic() && !m.isPrivate() && m.getName() == name && m.getRawSignature() == signature) {
                if (m.isProtected() || m.isPublic() || m.getDeclaringKlass().sameRuntimePackage(subKlass)) {
                    result.add(m);
=======
    List<Method> lookupVirtualMethodOverrides(Method current, Klass subKlass, List<Method> result) {
        Symbol<Name> name = current.getName();
        Symbol<Signature> signature = current.getRawSignature();
        for (Method m : vtable) {
            if (!m.isStatic() && !m.isPrivate() && m.getName() == name && m.getRawSignature() == signature) {
                if (m.isProtected() || m.isPublic()) {
                    result.add(m);
                } else {
                    if (m.getDeclaringKlass().sameRuntimePackage(subKlass)) {
                        result.add(m);
                    } else {
                        ObjectKlass currentKlass = this.getSuperKlass();
                        int index = m.getVTableIndex();
                        while (currentKlass != null) {
                            if (index >= currentKlass.vtable.length) {
                                break;
                            }
                            Method toExamine = currentKlass.vtable[index];
                            if (current.canOverride(toExamine)) {
                                result.add(toExamine);
                                break;
                            }
                            currentKlass = currentKlass.getSuperKlass();
                        }
                    }
>>>>>>> f150af11
                }
            }
        }
        return result;
    }

    public Method resolveInterfaceMethod(Symbol<Name> name, Symbol<Signature> signature) {
        assert isInterface();
        /*
         * 2. Otherwise, if C declares a method with the name and descriptor specified by the
         * interface method reference, method lookup succeeds.
         */
        for (Method m : getDeclaredMethods()) {
            if (name == m.getName() && signature == m.getRawSignature()) {
                return m;
            }
        }
        /*
         * 3. Otherwise, if the class Object declares a method with the name and descriptor
         * specified by the interface method reference, which has its ACC_PUBLIC flag set and does
         * not have its ACC_STATIC flag set, method lookup succeeds.
         */
        assert getSuperKlass().getType() == Type.java_lang_Object;
        Method m = getSuperKlass().lookupDeclaredMethod(name, signature);
        if (m != null && m.isPublic() && !m.isStatic()) {
            return m;
        }

        Method resolved = null;
        /*
         * Interfaces are sorted, superinterfaces first; traverse in reverse order to get
         * maximally-specific first.
         */
        for (int i = getiKlassTable().length - 1; i >= 0; i--) {
            ObjectKlass superInterf = getiKlassTable()[i];
            for (Method superM : superInterf.getInterfaceMethodsTable()) {
                /*
                 * Methods in superInterf.getInterfaceMethodsTable() are all non-static non-private
                 * methods declared in superInterf.
                 */
                if (name == superM.getName() && signature == superM.getRawSignature()) {
                    if (resolved == null) {
                        resolved = superM;
                    } else {
                        /*
                         * 4. Otherwise, if the maximally-specific superinterface methods
                         * (&sect;5.4.3.3) of C for the name and descriptor specified by the method
                         * reference include exactly one method that does not have its ACC_ABSTRACT
                         * flag set, then this method is chosen and method lookup succeeds.
                         *
                         * 5. Otherwise, if any superinterface of C declares a method with the name
                         * and descriptor specified by the method reference that has neither its
                         * ACC_PRIVATE flag nor its ACC_STATIC flag set, one of these is arbitrarily
                         * chosen and method lookup succeeds.
                         */
                        resolved = InterfaceTables.resolveMaximallySpecific(resolved, superM);
                        if (resolved.getITableIndex() == -1) {
                            /*
                             * Multiple maximally specific: this method has a poison pill.
                             *
                             * NOTE: Since java 9, we can invokespecial interface methods (ie: a
                             * call directly to the resolved method, rather than after an interface
                             * lookup). We are looking up a method taken from the implemented
                             * interface (and not from a currently non-existing itable of the
                             * implementing interface). This difference, and the possibility of
                             * invokespecial, means that we cannot return the looked up method
                             * directly in case of multiple maximally specific method. thus, we
                             * spawn a new proxy method, attached to no method table, just to fail
                             * if invokespecial.
                             */
                            assert (resolved.identity() == superM.identity());
                            resolved.setITableIndex(superM.getITableIndex());
                        }
                    }
                }
            }
        }
        return resolved;
    }

    @Override
    public Method lookupMethod(Symbol<Name> methodName, Symbol<Signature> signature, Klass accessingKlass) {
        KLASS_LOOKUP_METHOD_COUNT.inc();
        Method method = lookupDeclaredMethod(methodName, signature);
        if (method == null) {
            // Implicit interface methods.
            method = lookupMirandas(methodName, signature);
        }
        if (method == null &&
                        (getType() == Type.java_lang_invoke_MethodHandle ||
                                        getType() == Type.java_lang_invoke_VarHandle)) {
            method = lookupPolysigMethod(methodName, signature);
        }
        if (method == null && getSuperKlass() != null) {
            method = getSuperKlass().lookupMethod(methodName, signature, accessingKlass);
        }
        return method;
    }

    public Field[] getFieldTable() {
        return fieldTable;
    }

    public Field[] getStaticFieldTable() {
        return staticFieldTable;
    }

    private Method lookupMirandas(Symbol<Name> methodName, Symbol<Signature> signature) {
        if (getMirandaMethods() == null) {
            return null;
        }
        for (Method miranda : getMirandaMethods()) {
            if (miranda.getName() == methodName && miranda.getRawSignature() == signature) {
                return miranda;
            }
        }
        return null;
    }

    @Override
    public void verify() {
        if (!isVerified()) {
            checkErroneousVerification();
            synchronized (this) {
                if (!isVerifyingOrVerified()) {
                    CompilerDirectives.transferToInterpreterAndInvalidate();
                    setVerificationStatus(VERIFYING);
                    try {
                        verifyImpl();
                    } catch (EspressoException e) {
                        setErroneousVerification(e);
                        throw e;
                    }
                    setVerificationStatus(VERIFIED);
                }
            }
            checkErroneousVerification();
        }
    }

    private void verifyImpl() {
        CompilerAsserts.neverPartOfCompilation();
        VerifyMode mode = getContext().Verify;
        if (mode != VerifyMode.NONE) {
            // Do not verify BootClassLoader classes, they are trusted.
            if (mode == VerifyMode.ALL || !StaticObject.isNull(getDefiningClassLoader())) {
                Meta meta = getMeta();
                if (getSuperKlass() != null && getSuperKlass().isFinalFlagSet()) {
                    throw Meta.throwException(meta.java_lang_VerifyError);
                }
                if (getSuperKlass() != null) {
                    getSuperKlass().verify();
                }
                for (ObjectKlass interf : getSuperInterfaces()) {
                    interf.verify();
                }
                if (meta.sun_reflect_MagicAccessorImpl.isAssignableFrom(this)) {
                    // Hotspot comment:
                    // As of the fix for 4486457 we disable verification for all of the
                    // dynamically-generated bytecodes associated with the 1.4
                    // reflection implementation, not just those associated with
                    // sun/reflect/SerializationConstructorAccessor.
                    // NOTE: this is called too early in the bootstrapping process to be
                    // guarded by Universe::is_gte_jdk14x_version()/UseNewReflection.
                    // Also for lambda generated code, gte jdk8
                    return;
                }
                for (Method m : getDeclaredMethods()) {
                    try {
                        MethodVerifier.verify(m);
                        // The verifier convention use host exceptions and they must be
                        // explicitly converted.
                        // This is acceptable since these particular set of host exceptions are not
                        // expected at all e.g. we don't expect any host
                        // VerifyError/ClassFormatError to be thrown by the host itself (at this
                        // point, or even ever at all).
                    } catch (VerifyError e) {
                        throw Meta.throwExceptionWithMessage(meta.java_lang_VerifyError, e.getMessage());
                    } catch (ClassFormatError e) {
                        throw Meta.throwExceptionWithMessage(meta.java_lang_ClassFormatError, e.getMessage());
                    } catch (IncompatibleClassChangeError e) {
                        throw Meta.throwExceptionWithMessage(meta.java_lang_IncompatibleClassChangeError, e.getMessage());
                    } catch (NoClassDefFoundError e) {
                        throw Meta.throwExceptionWithMessage(meta.java_lang_NoClassDefFoundError, e.getMessage());
                    }
                }
            }
        }
    }

    void print(PrintStream out) {
        out.println(getType());
        for (Method m : getDeclaredMethods()) {
            out.println(m);
            m.printBytecodes(out);
            out.println();
        }
    }

    public boolean hasFinalizer() {
        return (getModifiers() & ACC_FINALIZER) != 0;
    }

    // Verification data

    // Verification data
    @CompilationFinal //
    private volatile int verificationStatus = UNVERIFIED;

    @CompilationFinal //
    private EspressoException verificationError = null;

    private static final int UNVERIFIED = 0;

    private static final int VERIFYING = 1;
    private static final int VERIFIED = 2;

    private void setVerificationStatus(int status) {
        verificationStatus = status;
    }

    private boolean isVerifyingOrVerified() {
        return verificationStatus == VERIFYING || verificationStatus == VERIFIED;
    }

    private boolean isVerified() {
        return verificationStatus == VERIFIED;
    }

    private void checkErroneousVerification() {
        if (verificationStatus == ERRONEOUS) {
            throw verificationError;
        }
    }

    private void setErroneousVerification(EspressoException e) {
        verificationStatus = ERRONEOUS;
        verificationError = e;
    }

    private void setErroneousInitialization() {
        initState = ERRONEOUS;
    }

    private void checkErroneousInitialization() {
        if (initState == ERRONEOUS) {
            throw Meta.throwExceptionWithMessage(getMeta().java_lang_NoClassDefFoundError, "Erroneous class: " + getName());
        }
    }

    private void checkLoadingConstraints() {
        if (getSuperKlass() != null) {
            if (!isInterface()) {
                Method[] thisVTable = getVTable();
                if (thisVTable != null) {
                    Method[] superVTable = getSuperKlass().getVTable();
                    Klass k1;
                    Klass k2;
                    for (int i = 0; i < superVTable.length; i++) {
                        k1 = thisVTable[i].getDeclaringKlass();
                        k2 = superVTable[i].getDeclaringKlass();
                        if (k1 == this) {
                            thisVTable[i].checkLoadingConstraints(k1.getDefiningClassLoader(), k2.getDefiningClassLoader());
                        }
                    }
                }
            }
            if (getItable() != null) {
                Method[][] itables = getItable();
                Klass[] klassTable = getiKlassTable();
                for (int i = 0; i < getItable().length; i++) {
                    Klass interfKlass = klassTable[i];
                    Method[] table = itables[i];
                    for (Method m : table) {
                        if (m.getDeclaringKlass() == this) {
                            m.checkLoadingConstraints(this.getDefiningClassLoader(), interfKlass.getDefiningClassLoader());
                        } else {
                            m.checkLoadingConstraints(interfKlass.getDefiningClassLoader(), m.getDeclaringKlass().getDefiningClassLoader());
                            m.checkLoadingConstraints(this.getDefiningClassLoader(), m.getDeclaringKlass().getDefiningClassLoader());
                        }
                    }
                }
            }
        }
    }

    @TruffleBoundary
    public List<Symbol<Name>> getNestedTypeNames() {
        ArrayList<Symbol<Name>> result = new ArrayList<>();
        if (innerClasses != null) {
            for (InnerClassesAttribute.Entry entry : innerClasses.entries()) {
                if (entry.innerClassIndex != 0) {
                    result.add(getConstantPool().classAt(entry.innerClassIndex).getName(getConstantPool()));
                }
            }
        }
        return result;
    }

    private void initPackage(@Host(ClassLoader.class) StaticObject classLoader) {
        if (!Names.isUnnamedPackage(getRuntimePackage())) {
            ClassRegistry registry = getRegistries().getClassRegistry(classLoader);
            packageEntry = registry.packages().lookup(getRuntimePackage());
            // If the package name is not found in the loader's package
            // entry table, it is an indication that the package has not
            // been defined. Consider it defined within the unnamed module.
            if (packageEntry == null) {
                if (!getRegistries().javaBaseDefined()) {
                    // Before java.base is defined during bootstrapping, define all packages in
                    // the java.base module.
                    packageEntry = registry.packages().lookupOrCreate(getRuntimePackage(), getRegistries().getJavaBaseModule());
                } else {
                    packageEntry = registry.packages().lookupOrCreate(getRuntimePackage(), registry.getUnnamedModule());
                }
            }
        }
    }

    @Override
    public ModuleEntry module() {
        if (!inUnnamedPackage()) {
            return packageEntry.module();
        }
        if (getHostClass() != null) {
            return getRegistries().getClassRegistry(getHostClass().getDefiningClassLoader()).getUnnamedModule();
        }
        return getRegistries().getClassRegistry(getDefiningClassLoader()).getUnnamedModule();
    }

    @Override
    public PackageEntry packageEntry() {
        return packageEntry;
    }

    @TruffleBoundary
    private int computeModifiers() {
        int modifiers = getModifiers();
        if (innerClasses != null) {
            for (InnerClassesAttribute.Entry entry : innerClasses.entries()) {
                if (entry.innerClassIndex != 0) {
                    Symbol<Name> innerClassName = getConstantPool().classAt(entry.innerClassIndex).getName(getConstantPool());
                    if (innerClassName.equals(this.getName())) {
                        modifiers = entry.innerClassAccessFlags;
                        break;
                    }
                }
            }
        }
        return modifiers;
    }

    @Override
    public int getClassModifiers() {
        int modifiers = computedModifiers;
        if (modifiers == -1) {
            CompilerDirectives.transferToInterpreterAndInvalidate();
            computedModifiers = modifiers = computeModifiers();
        }
        // Remember to strip ACC_SUPER bit
        return modifiers & ~ACC_SUPER & JVM_ACC_WRITTEN_FLAGS;
    }

    /**
     * Returns true if the interface has declared (not inherited) default methods, false otherwise.
     */
    private boolean hasDeclaredDefaultMethods() {
        assert !hasDeclaredDefaultMethods || isInterface();
        return hasDeclaredDefaultMethods;
    }

    @Override
    public String getGenericTypeAsString() {
        if (genericSignature == null) {
            SignatureAttribute attr = (SignatureAttribute) getLinkedKlass().getAttribute(SignatureAttribute.NAME);
            if (attr == null) {
                genericSignature = ""; // if no generics, the generic signature is empty
            } else {
                genericSignature = getConstantPool().symbolAt(attr.getSignatureIndex()).toString();
            }
        }
        return genericSignature;
    }

    @Override
    public int getMajorVersion() {
        return getLinkedKlass().getMajorVersion();
    }

    @Override
    public int getMinorVersion() {
        return getLinkedKlass().getMinorVersion();
    }

    @Override
    public String getSourceDebugExtension() {
        SourceDebugExtensionAttribute attribute = (SourceDebugExtensionAttribute) getAttribute(SourceDebugExtensionAttribute.NAME);
        return attribute != null ? attribute.getDebugExtension() : null;
    }

    public RedefinitionCache getRedefineCache() {
        // block execution during class redefinition
        ClassRedefinition.check();

        RedefinitionCache cache = redefineCache;
        if (!cache.assumption.isValid()) {
            CompilerDirectives.transferToInterpreterAndInvalidate();
            do {
                cache = redefineCache;
            } while (!cache.assumption.isValid());
        }
        return cache;
    }

    public void redefineClass(ChangePacket packet, List<ObjectKlass> refreshSubClasses, Ids<Object> ids) {
        ParserKlass parserKlass = packet.parserKlass;
        DetectedChange change = packet.detectedChange;
        RedefinitionCache oldVersion = redefineCache;
        RuntimeConstantPool pool = new RuntimeConstantPool(getContext(), parserKlass.getConstantPool(), oldVersion.pool.getClassLoader());
        ObjectKlass[] superInterfaces = getSuperInterfaces();
        LinkedKlass[] interfaces = new LinkedKlass[superInterfaces.length];
        for (int i = 0; i < superInterfaces.length; i++) {
            interfaces[i] = superInterfaces[i].getLinkedKlass();
        }
        LinkedKlass linkedKlass = new LinkedKlass(parserKlass, getSuperKlass().getLinkedKlass(), interfaces);

        Method[][] itable = oldVersion.itable;
        Method[] vtable = oldVersion.vtable;
        ObjectKlass[] iKlassTable = oldVersion.iKlassTable;
        Method[] mirandaMethods = oldVersion.mirandaMethods;

        // changed methods
        Map<Method, ParserMethod> changedMethodBodies = packet.detectedChange.getChangedMethodBodies();
        for (Map.Entry<Method, ParserMethod> entry : changedMethodBodies.entrySet()) {
            Method method = entry.getKey();
            ParserMethod newMethod = entry.getValue();
            method.redefine(newMethod, packet.parserKlass, ids);
            JDWPLogger.log("Redefining method %s.%s", JDWPLogger.LogLevel.REDEFINE, method.getDeclaringKlass().getName(), method.getName());
        }

        List<Method> removedMethods = change.getRemovedMethods();
        List<ParserMethod> addedMethods = change.getAddedMethods();

        LinkedList<Method> declaredMethods = new LinkedList<>(Arrays.asList(oldVersion.declaredMethods));
        declaredMethods.removeAll(removedMethods);

        // in case of an added/removed virtual method, we must also update the tables
        // which might have ripple implications on all subclasses
        boolean virtualMethodsModified = false;

        for (Method removedMethod : removedMethods) {
            virtualMethodsModified |= isVirtual(removedMethod.getLinkedMethod().getParserMethod());
            ParserMethod parserMethod = removedMethod.getLinkedMethod().getParserMethod();
            updateOverrideMethods(ids, parserMethod.getFlags(), parserMethod.getName(), parserMethod.getSignature());
            removedMethod.removedByRedefinition();
            removedMethod.getMethodVersion().getAssumption().invalidate();
            JDWPLogger.log("Removed method %s.%s", JDWPLogger.LogLevel.REDEFINE, removedMethod.getDeclaringKlass().getName(), removedMethod.getName());
        }

        for (ParserMethod addedMethod : addedMethods) {
            LinkedMethod linkedMethod = new LinkedMethod(addedMethod);
            Method added = new Method(this, linkedMethod, pool);
            declaredMethods.addLast(added);
            virtualMethodsModified |= isVirtual(addedMethod);
            updateOverrideMethods(ids, addedMethod.getFlags(), addedMethod.getName(), addedMethod.getSignature());
            JDWPLogger.log("Added method %s.%s", JDWPLogger.LogLevel.REDEFINE, added.getDeclaringKlass().getName(), added.getName());
        }

        Method[] newDeclaredMethods = declaredMethods.toArray(new Method[declaredMethods.size()]);

        if (isInterface()) {
            InterfaceTables.InterfaceCreationResult icr = InterfaceTables.constructInterfaceItable(this, newDeclaredMethods);
            vtable = icr.methodtable;
            iKlassTable = icr.klassTable;
        } else {
            InterfaceTables.CreationResult methodCR = InterfaceTables.create(getSuperKlass(), superInterfaces, newDeclaredMethods);
            iKlassTable = methodCR.klassTable;
            mirandaMethods = methodCR.mirandas;
            vtable = VirtualTable.create(getSuperKlass(), newDeclaredMethods, this, mirandaMethods, true);
            itable = InterfaceTables.fixTables(vtable, mirandaMethods, newDeclaredMethods, methodCR.tables, iKlassTable);
        }

        if (virtualMethodsModified) {
            refreshSubClasses.addAll(getSubTypes());
        }

        redefineCache = new RedefinitionCache(pool, linkedKlass, newDeclaredMethods, mirandaMethods, vtable, itable, iKlassTable);

        // flush caches before invalidating to avoid races
        // a potential thread fetching new reflection data
        // will be blocked at entry until the redefinition
        // transaction is ended
        flushReflectionCaches();
        oldVersion.assumption.invalidate();
    }

    private void flushReflectionCaches() {
        // increment the redefine count on the class instance to flush reflection caches
        int value = InterpreterToVM.getFieldInt(mirror(), getMeta().java_lang_Class_classRedefinedCount);
        InterpreterToVM.setFieldInt(++value, mirror(), getMeta().java_lang_Class_classRedefinedCount);
    }

    // if an added/removed method is an override of a super method
    // we need to invalidate the super class method, to allow
    // for new method dispatch lookup
    private void updateOverrideMethods(Ids<Object> ids, int flags, Symbol<Name> name, Symbol<Signature> signature) {
        if (!Modifier.isStatic(flags) && !Modifier.isPrivate(flags) && !Name._init_.equals(name)) {
            ObjectKlass superKlass = getSuperKlass();

            while (superKlass != null) {
                // look for the method
                int vtableIndex = superKlass.findVirtualMethodIndex(name, signature, superKlass);
                if (vtableIndex != -1) {
                    superKlass.getVTable()[vtableIndex].onSubclassMethodChanged(ids);
                }
                superKlass = superKlass.getSuperKlass();
            }
        }
    }

    public void onSuperKlassUpdate() {
        RedefinitionCache oldVersion = redefineCache;

        Method[][] itable = oldVersion.itable;
        Method[] vtable;
        ObjectKlass[] iKlassTable;
        Method[] mirandaMethods = oldVersion.mirandaMethods;
        Method[] newDeclaredMethods = oldVersion.declaredMethods;

        if (this.isInterface()) {
            InterfaceTables.InterfaceCreationResult icr = InterfaceTables.constructInterfaceItable(this, newDeclaredMethods);
            vtable = icr.methodtable;
            iKlassTable = icr.klassTable;
        } else {
            InterfaceTables.CreationResult methodCR = InterfaceTables.create(getSuperKlass(), getSuperInterfaces(), newDeclaredMethods);
            iKlassTable = methodCR.klassTable;
            mirandaMethods = methodCR.mirandas;
            vtable = VirtualTable.create(getSuperKlass(), newDeclaredMethods, this, mirandaMethods, true);
            itable = InterfaceTables.fixTables(vtable, mirandaMethods, newDeclaredMethods, methodCR.tables, iKlassTable);
        }

        redefineCache = new RedefinitionCache(oldVersion.pool, oldVersion.linkedKlass, newDeclaredMethods, mirandaMethods, vtable, itable, iKlassTable);

        // flush caches before invalidating to avoid races
        // a potential thread fetching new reflection data
        // will be blocked at entry until the redefinition
        // transaction is ended
        flushReflectionCaches();
        oldVersion.assumption.invalidate();
    }

    private List<ObjectKlass> getSubTypes() {
        List<ObjectKlass> result = new ArrayList<>();
        if (subTypes != null) {
            for (WeakReference<ObjectKlass> subType : subTypes) {
                ObjectKlass sub = subType.get();
                if (sub != null) {
                    result.add(sub);
                    result.addAll(sub.getSubTypes());
                }
            }
        }
        return result;
    }

    private static boolean isVirtual(ParserMethod m) {
        return !Modifier.isStatic(m.getFlags()) && !Modifier.isPrivate(m.getFlags()) && !Name._init_.equals(m.getName());
    }

    private static final class RedefinitionCache {
        final Assumption assumption;
        final RuntimeConstantPool pool;
        final LinkedKlass linkedKlass;
        // Stores the VTable for classes, holds public non-static methods for interfaces.
        private final Method[] vtable;
        // TODO(garcia) Sort itables (according to an arbitrary key) for dichotomic search?
        private final Method[][] itable;
        private final ObjectKlass[] iKlassTable;
        private final Method[] declaredMethods;
        private final Method[] mirandaMethods;

        RedefinitionCache(RuntimeConstantPool pool, LinkedKlass linkedKlass, Method[] declaredMethods, Method[] mirandaMethods, Method[] vtable, Method[][] itable, ObjectKlass[] iKlassTable) {
            this.assumption = Truffle.getRuntime().createAssumption();
            this.pool = pool;
            this.linkedKlass = linkedKlass;
            this.declaredMethods = declaredMethods;
            this.mirandaMethods = mirandaMethods;
            this.itable = itable;
            this.vtable = vtable;
            this.iKlassTable = iKlassTable;
        }
    }
}<|MERGE_RESOLUTION|>--- conflicted
+++ resolved
@@ -632,17 +632,11 @@
         return -1;
     }
 
-<<<<<<< HEAD
-    List<Method> lookupVirtualMethodOverrides(Symbol<Name> name, Symbol<Signature> signature, Klass subKlass, List<Method> result) {
-        for (Method m : getVTable()) {
-            if (!m.isStatic() && !m.isPrivate() && m.getName() == name && m.getRawSignature() == signature) {
-                if (m.isProtected() || m.isPublic() || m.getDeclaringKlass().sameRuntimePackage(subKlass)) {
-                    result.add(m);
-=======
+
     List<Method> lookupVirtualMethodOverrides(Method current, Klass subKlass, List<Method> result) {
         Symbol<Name> name = current.getName();
         Symbol<Signature> signature = current.getRawSignature();
-        for (Method m : vtable) {
+        for (Method m : getVTable()) {
             if (!m.isStatic() && !m.isPrivate() && m.getName() == name && m.getRawSignature() == signature) {
                 if (m.isProtected() || m.isPublic()) {
                     result.add(m);
@@ -653,10 +647,10 @@
                         ObjectKlass currentKlass = this.getSuperKlass();
                         int index = m.getVTableIndex();
                         while (currentKlass != null) {
-                            if (index >= currentKlass.vtable.length) {
+                            if (index >= currentKlass.getVTable().length) {
                                 break;
                             }
-                            Method toExamine = currentKlass.vtable[index];
+                            Method toExamine = currentKlass.getVTable()[index];
                             if (current.canOverride(toExamine)) {
                                 result.add(toExamine);
                                 break;
@@ -664,7 +658,6 @@
                             currentKlass = currentKlass.getSuperKlass();
                         }
                     }
->>>>>>> f150af11
                 }
             }
         }
