/*
 * Copyright (c) 2021, 2022, Oracle and/or its affiliates. All rights reserved.
 * Copyright (c) 2021, 2022, Red Hat Inc. All rights reserved.
 * DO NOT ALTER OR REMOVE COPYRIGHT NOTICES OR THIS FILE HEADER.
 *
 * This code is free software; you can redistribute it and/or modify it
 * under the terms of the GNU General Public License version 2 only, as
 * published by the Free Software Foundation.  Oracle designates this
 * particular file as subject to the "Classpath" exception as provided
 * by Oracle in the LICENSE file that accompanied this code.
 *
 * This code is distributed in the hope that it will be useful, but WITHOUT
 * ANY WARRANTY; without even the implied warranty of MERCHANTABILITY or
 * FITNESS FOR A PARTICULAR PURPOSE.  See the GNU General Public License
 * version 2 for more details (a copy is included in the LICENSE file that
 * accompanied this code).
 *
 * You should have received a copy of the GNU General Public License version
 * 2 along with this work; if not, write to the Free Software Foundation,
 * Inc., 51 Franklin St, Fifth Floor, Boston, MA 02110-1301 USA.
 *
 * Please contact Oracle, 500 Oracle Parkway, Redwood Shores, CA 94065 USA
 * or visit www.oracle.com if you need additional information or have any
 * questions.
 */

package com.oracle.svm.test.jfr;

import static org.junit.Assume.assumeTrue;

import java.io.File;
import java.io.IOException;
import java.nio.file.Files;
import java.nio.file.Path;
import java.util.ArrayList;
import java.util.Comparator;
import java.util.HashSet;
import java.util.List;
import java.util.Random;
import java.util.function.BooleanSupplier;

import jdk.jfr.Unsigned;
import org.graalvm.nativeimage.ImageInfo;
import org.graalvm.nativeimage.hosted.Feature;
import org.graalvm.nativeimage.hosted.RuntimeProxyCreation;
import org.junit.After;
import org.junit.Assert;
import org.junit.BeforeClass;

import com.oracle.svm.core.jfr.HasJfrSupport;
import com.oracle.svm.core.jfr.SubstrateJVM;
import com.oracle.svm.core.util.TimeUtils;
import com.oracle.svm.test.jfr.utils.JfrFileParser;
import com.oracle.svm.util.ModuleSupport;

import jdk.jfr.Configuration;
import jdk.jfr.consumer.RecordedEvent;
import jdk.jfr.consumer.RecordingFile;
import jdk.jfr.Unsigned;

/** Base class for JFR unit tests. */
public abstract class AbstractJfrTest {
    private final ArrayList<Path> jfrFiles = new ArrayList<>();

    @BeforeClass
    public static void checkForJFR() {
        assumeTrue("skipping JFR tests", !ImageInfo.inImageCode() || HasJfrSupport.get());
    }

    @After
    public void deleteTemporaryFiles() throws Throwable {
        if (!isDebuggingEnabled()) {
            for (Path f : jfrFiles) {
                Files.deleteIfExists(f);
            }
        }
    }

    protected Path createTempJfrFile() throws IOException {
        long id = new Random().nextLong(0, Long.MAX_VALUE);
        Path result = File.createTempFile(getClass().getName() + "-" + id, ".jfr").toPath();
        jfrFiles.add(result);
        if (isDebuggingEnabled()) {
            System.out.println("JFR file: " + result);
        }
        return result;
    }

    protected static Configuration getDefaultConfiguration() throws Throwable {
        return Configuration.getConfiguration("default");
    }

    protected static void checkRecording(EventValidator validator, Path path, JfrRecordingState state) throws Throwable {
        JfrFileParser parser = new JfrFileParser(path);
        parser.verify();

        List<RecordedEvent> events = getEvents(path, state.testedEvents);
        checkEvents(events, state.testedEvents);
        if (validator != null) {
            validator.validate(events);
        }
    }

    private static List<RecordedEvent> getEvents(Path path, String[] testedEvents) throws IOException {
        /* Only return events that are in the list of tested events. */
        ArrayList<RecordedEvent> result = new ArrayList<>();
        for (RecordedEvent event : RecordingFile.readAllEvents(path)) {
            if (isTestedEvent(event, testedEvents)) {
                result.add(event);
            }
        }
        result.sort(new ChronologicalComparator());
        return result;
    }

    private static boolean isTestedEvent(RecordedEvent event, String[] testedEvents) {
        for (String tested : testedEvents) {
            if (tested.equals(event.getEventType().getName())) {
                return true;
            }
        }
        return false;
    }

    private static void checkEvents(List<RecordedEvent> events, String[] testedEventTypes) {
        HashSet<String> seenEventTypes = new HashSet<>();
        for (RecordedEvent event : events) {
            String eventName = event.getEventType().getName();
            seenEventTypes.add(eventName);
        }

        for (String testedEvent : testedEventTypes) {
            if (!seenEventTypes.contains(testedEvent)) {
                Assert.fail("Event: " + testedEvent + " not found in recording!");
            }
        }
    }

    protected static void flushAllThreads() {
        if (HasJfrSupport.get()) {
            SubstrateJVM.get().flush();
        }
    }

    protected static void waitUntilTrue(BooleanSupplier supplier) throws InterruptedException {
        long timeout = TimeUtils.secondsToNanos(30);
        long startTime = System.nanoTime();
        while (!supplier.getAsBoolean()) {
            long elapsedNanos = System.nanoTime() - startTime;
            if (elapsedNanos > timeout) {
                Assert.fail("Timed out after: " + TimeUtils.divideNanosToMillis(timeout) + "ms.");
            }
            Thread.sleep(10);
        }
    }

    private static boolean isDebuggingEnabled() {
        String debugRecording = System.getenv("DEBUG_RECORDING");
        return debugRecording != null && !"false".equals(debugRecording);
    }

    private static class ChronologicalComparator implements Comparator<RecordedEvent> {
        @Override
        public int compare(RecordedEvent e1, RecordedEvent e2) {
            return e1.getEndTime().compareTo(e2.getEndTime());
        }
    }

    static class MonitorWaitHelper {
        public synchronized void doEvent() {
            try {
                this.wait(0, 1);
            } catch (InterruptedException e) {
                throw new RuntimeException(e);
            }
        }
    }

    static class JfrRecordingState {
        String[] testedEvents;

        JfrRecordingState(String[] testedEvents) {
            this.testedEvents = testedEvents;
        }
    }

    @FunctionalInterface
    protected interface EventValidator {
        void validate(List<RecordedEvent> events) throws Throwable;
    }
}

class JfrTestFeature implements Feature {
    @Override
    public void afterRegistration(AfterRegistrationAccess access) {
        /*
         * Use of org.graalvm.compiler.serviceprovider.JavaVersionUtil.JAVA_SPEC in
         * com.oracle.svm.test.jfr.utils.poolparsers.ClassConstantPoolParser.parse
         */
        ModuleSupport.accessPackagesToClass(ModuleSupport.Access.OPEN, JfrTestFeature.class, false, "jdk.internal.vm.compiler", "org.graalvm.compiler.serviceprovider");
    }

    @Override
<<<<<<< HEAD
    public void beforeAnalysis(BeforeAnalysisAccess access) {
        /*
         * Register proxies for event data assertion
         *
         * Unsigned added to be able to query RecordedObject.getLong() method, and this method
         * checks if the value returned has the jdk.jfr.Unsigned. The jfr layer in HotSpot creates a
         * proxy to query this information.
         */
=======
    public void beforeAnalysis(Feature.BeforeAnalysisAccess access) {
        /* Needed so that the tests can call RecordedObject.getLong(). */
>>>>>>> 67b6384f
        RuntimeProxyCreation.register(Unsigned.class);
    }
}<|MERGE_RESOLUTION|>--- conflicted
+++ resolved
@@ -39,7 +39,6 @@
 import java.util.Random;
 import java.util.function.BooleanSupplier;
 
-import jdk.jfr.Unsigned;
 import org.graalvm.nativeimage.ImageInfo;
 import org.graalvm.nativeimage.hosted.Feature;
 import org.graalvm.nativeimage.hosted.RuntimeProxyCreation;
@@ -201,19 +200,8 @@
     }
 
     @Override
-<<<<<<< HEAD
-    public void beforeAnalysis(BeforeAnalysisAccess access) {
-        /*
-         * Register proxies for event data assertion
-         *
-         * Unsigned added to be able to query RecordedObject.getLong() method, and this method
-         * checks if the value returned has the jdk.jfr.Unsigned. The jfr layer in HotSpot creates a
-         * proxy to query this information.
-         */
-=======
     public void beforeAnalysis(Feature.BeforeAnalysisAccess access) {
         /* Needed so that the tests can call RecordedObject.getLong(). */
->>>>>>> 67b6384f
         RuntimeProxyCreation.register(Unsigned.class);
     }
 }