--- conflicted
+++ resolved
@@ -1015,12 +1015,6 @@
     @Override
     public void registerHeapReflectionField(Field reflectField, ScanReason reason) {
         AnalysisField analysisField = metaAccess.lookupJavaField(reflectField);
-<<<<<<< HEAD
-        if (heapFields.put(analysisField, reflectField) == null && !SubstitutionReflectivityFilter.shouldExclude(reflectField, metaAccess, universe)) {
-            registerTypesForField(analysisField, reflectField, false);
-            if (analysisField.getDeclaringClass().isAnnotation()) {
-                processAnnotationField(reflectField);
-=======
         if (heapFields.put(analysisField, reflectField) == null) {
             if (sealed) {
                 throw new UnsupportedFeatureException("Registering new field for reflection when the image heap is already sealed: " + reflectField);
@@ -1030,7 +1024,6 @@
                 if (analysisField.getDeclaringClass().isAnnotation()) {
                     processAnnotationField(reflectField);
                 }
->>>>>>> 67b6384f
             }
         }
     }
