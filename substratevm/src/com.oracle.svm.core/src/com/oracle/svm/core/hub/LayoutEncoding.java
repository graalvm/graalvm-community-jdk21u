--- conflicted
+++ resolved
@@ -173,14 +173,12 @@
         return encoding == ABSTRACT_VALUE;
     }
 
-<<<<<<< HEAD
-    /** Tests if an encoding denotes a pure instance object, i.e. not a hybrid object or array. */
-=======
+    /** Note that this method does not consider hybrids special. */
     public static boolean isSpecial(int encoding) {
         return encoding >= NEUTRAL_VALUE && encoding <= LAST_SPECIAL_VALUE;
     }
 
->>>>>>> 11317055
+    /** Tests if an encoding denotes a pure instance object, i.e. not a hybrid object or array. */
     @Uninterruptible(reason = "Called from uninterruptible code.", mayBeInlined = true)
     public static boolean isPureInstance(int encoding) {
         return encoding > LAST_SPECIAL_VALUE;
