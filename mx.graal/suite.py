suite = {
  "mxversion" : "5.0",
  "name" : "graal",

  "imports" : {
    "suites": [
            {
               "name" : "jvmci",
               "version" : "9e49e61995d6408db1d2f2399f6c4a96e26b7c90",
               "urls" : [
                    {"url" : "https://lafo.ssw.uni-linz.ac.at/hg/graal-jvmci-8", "kind" : "hg"},
                    {"url" : "http://lafo.ssw.uni-linz.ac.at/nexus/content/repositories/snapshots", "kind" : "binary"},
                ]
            },
            {
               "name" : "truffle",
               "version" : "237f34c6d7bd433e5dd687ada51463f42a24a74d",
               "urls" : [
                    {"url" : "https://lafo.ssw.uni-linz.ac.at/hg/truffle-mx2", "kind" : "hg"},
                    {"url" : "http://lafo.ssw.uni-linz.ac.at/nexus/content/repositories/snapshots", "kind" : "binary"},
                ]
            },
    ]
   },

<<<<<<< HEAD
  "libraries" : {
=======
    "C1VISUALIZER_DIST" : {
      "path" : "lib/c1visualizer_2015-07-22.zip",
      "urls" : ["https://java.net/downloads/c1visualizer/c1visualizer_2015-07-22.zip"],
      "sha1" : "7ead6b2f7ed4643ef4d3343a5562e3d3f39564ac",
    },
>>>>>>> 37db91fe

    # ------------- Libraries -------------

    "DACAPO" : {
      "path" : "lib/dacapo-9.12-bach.jar",
      "urls" : [
        "http://lafo.ssw.uni-linz.ac.at/graal-external-deps/dacapo-9.12-bach.jar",
        "http://softlayer.dl.sourceforge.net/project/dacapobench/9.12-bach/dacapo-9.12-bach.jar",
      ],
      "sha1" : "2626a9546df09009f6da0df854e6dc1113ef7dd4",
    },

    "DACAPO_SCALA" : {
      "path" : "lib/dacapo-scala-0.1.0-20120216.jar",
      "urls" : [
        "http://lafo.ssw.uni-linz.ac.at/graal-external-deps/dacapo-scala-0.1.0-20120216.jar",
        "http://repo.scalabench.org/snapshots/org/scalabench/benchmarks/scala-benchmark-suite/0.1.0-SNAPSHOT/scala-benchmark-suite-0.1.0-20120216.103539-3.jar",
      ],
      "sha1" : "59b64c974662b5cf9dbd3cf9045d293853dd7a51",
    },

    "JAVA_ALLOCATION_INSTRUMENTER" : {
      "path" : "lib/java-allocation-instrumenter.jar",
      "sourcePath" : "lib/java-allocation-instrumenter.jar",
      "urls" : ["http://lafo.ssw.uni-linz.ac.at/java-allocation-instrumenter/java-allocation-instrumenter-8f0db117e64e.jar"],
      "sha1" : "476d9a44cd19d6b55f81571077dfa972a4f8a083",
      "bootClassPathAgent" : "true",
    },

    "JMH" : {
      "path" : "lib/jmh-runner-1.4.2.jar",
      "sha1" : "f44bffaf237305512002303a306fc5ce3fa63f76",
      "urls" : ["http://lafo.ssw.uni-linz.ac.at/jmh/jmh-runner-1.4.2.jar"],
    },

    "BATIK" : {
      "path" : "lib/batik-all-1.7.jar",
      "sha1" : "122b87ca88e41a415cf8b523fd3d03b4325134a3",
      "urls" : ["http://lafo.ssw.uni-linz.ac.at/graal-external-deps/batik-all-1.7.jar"],
    },
  },

  "projects" : {

<<<<<<< HEAD
=======
    # ------------- JVMCI:Service -------------

    "jdk.internal.jvmci.service" : {
      "subDir" : "jvmci",
      "sourceDirs" : ["src"],
      "checkstyle" : "com.oracle.graal.graph",
      "javaCompliance" : "1.8",
      "workingSets" : "API,JVMCI",
    },

    "jdk.internal.jvmci.service.processor" : {
      "subDir" : "jvmci",
      "sourceDirs" : ["src"],
      "dependencies" : ["jdk.internal.jvmci.service"],
      "checkstyle" : "com.oracle.graal.graph",
      "javaCompliance" : "1.8",
      "workingSets" : "JVMCI,Codegen,HotSpot",
    },

    # ------------- JVMCI:API -------------

    "jdk.internal.jvmci.common" : {
      "subDir" : "jvmci",
      "sourceDirs" : ["src"],
      "checkstyle" : "com.oracle.graal.graph",
      "javaCompliance" : "1.8",
      "workingSets" : "API,JVMCI",
    },

    "jdk.internal.jvmci.meta" : {
      "subDir" : "jvmci",
      "sourceDirs" : ["src"],
      "checkstyle" : "com.oracle.graal.graph",
      "javaCompliance" : "1.8",
      "workingSets" : "API,JVMCI",
    },

    "jdk.internal.jvmci.code" : {
      "subDir" : "jvmci",
      "sourceDirs" : ["src"],
      "dependencies" : ["jdk.internal.jvmci.meta"],
      "checkstyle" : "com.oracle.graal.graph",
      "javaCompliance" : "1.8",
      "workingSets" : "API,JVMCI",
    },

    "jdk.internal.jvmci.runtime" : {
      "subDir" : "jvmci",
      "sourceDirs" : ["src"],
      "dependencies" : [
        "jdk.internal.jvmci.code"
      ],
      "checkstyle" : "com.oracle.graal.graph",
      "javaCompliance" : "1.8",
      "workingSets" : "API,JVMCI",
    },

    "jdk.internal.jvmci.runtime.test" : {
      "subDir" : "jvmci",
      "sourceDirs" : ["src"],
      "dependencies" : [
        "JUNIT",
        "jdk.internal.jvmci.common",
        "jdk.internal.jvmci.runtime",
      ],
      "checkstyle" : "com.oracle.graal.graph",
      "javaCompliance" : "1.8",
      "workingSets" : "API,JVMCI",
    },

    "jdk.internal.jvmci.debug" : {
      "subDir" : "jvmci",
      "sourceDirs" : ["src"],
      "checkstyle" : "com.oracle.graal.graph",
      "dependencies" : [
        "jdk.internal.jvmci.service",
      ],
      "annotationProcessors" : ["jdk.internal.jvmci.options.processor"],
      "javaCompliance" : "1.8",
      "workingSets" : "JVMCI,Debug",
    },

    "com.oracle.graal.debug" : {
      "subDir" : "graal",
      "sourceDirs" : ["src"],
      "checkstyle" : "com.oracle.graal.graph",
      "dependencies" : [
        "jdk.internal.jvmci.debug",
        "jdk.internal.jvmci.options",
        "jdk.internal.jvmci.code",
      ],
      "annotationProcessors" : ["jdk.internal.jvmci.options.processor"],
      "javaCompliance" : "1.8",
      "workingSets" : "JVMCI,Debug",
    },

    "com.oracle.graal.debug.test" : {
      "subDir" : "graal",
      "sourceDirs" : ["src"],
      "dependencies" : [
        "JUNIT",
        "com.oracle.graal.debug",
      ],
      "checkstyle" : "com.oracle.graal.graph",
      "javaCompliance" : "1.8",
      "workingSets" : "JVMCI,Debug,Test",
    },

    "jdk.internal.jvmci.options" : {
      "subDir" : "jvmci",
      "sourceDirs" : ["src"],
      "checkstyle" : "com.oracle.graal.graph",
      "javaCompliance" : "1.8",
      "workingSets" : "JVMCI",
    },

    "jdk.internal.jvmci.compiler" : {
      "subDir" : "jvmci",
      "sourceDirs" : ["src"],
      "dependencies" : [
        "jdk.internal.jvmci.options",
        "jdk.internal.jvmci.code",
      ],
      "checkstyle" : "com.oracle.graal.graph",
      "annotationProcessors" : ["jdk.internal.jvmci.options.processor"],
      "javaCompliance" : "1.8",
      "workingSets" : "JVMCI",
    },

    "jdk.internal.jvmci.options.processor" : {
      "subDir" : "jvmci",
      "sourceDirs" : ["src"],
      "dependencies" : [
        "jdk.internal.jvmci.options",
      ],
      "checkstyle" : "com.oracle.graal.graph",
      "javaCompliance" : "1.8",
      "workingSets" : "JVMCI,Codegen",
    },

    "jdk.internal.jvmci.options.test" : {
      "subDir" : "jvmci",
      "sourceDirs" : ["src"],
      "dependencies" : [
        "jdk.internal.jvmci.options",
        "JUNIT",
      ],
      "checkstyle" : "com.oracle.graal.graph",
      "annotationProcessors" : ["jdk.internal.jvmci.options.processor"],
      "javaCompliance" : "1.8",
      "workingSets" : "JVMCI",
    },

    # ------------- JVMCI:HotSpot -------------

    "jdk.internal.jvmci.amd64" : {
      "subDir" : "jvmci",
      "sourceDirs" : ["src"],
      "dependencies" : ["jdk.internal.jvmci.code"],
      "checkstyle" : "com.oracle.graal.graph",
      "javaCompliance" : "1.8",
      "workingSets" : "JVMCI,AMD64",
    },

    "jdk.internal.jvmci.sparc" : {
      "subDir" : "jvmci",
      "sourceDirs" : ["src"],
      "dependencies" : ["jdk.internal.jvmci.code"],
      "checkstyle" : "com.oracle.graal.graph",
      "javaCompliance" : "1.8",
      "workingSets" : "JVMCI,SPARC",
    },

    "jdk.internal.jvmci.hotspot" : {
      "subDir" : "jvmci",
      "sourceDirs" : ["src"],
      "dependencies" : [
        "jdk.internal.jvmci.hotspotvmconfig",
        "jdk.internal.jvmci.runtime",
        "jdk.internal.jvmci.common",
        "jdk.internal.jvmci.options",
        "jdk.internal.jvmci.runtime",
        "jdk.internal.jvmci.debug",
      ],
      "annotationProcessors" : [
        "jdk.internal.jvmci.hotspotvmconfig.processor",
        "jdk.internal.jvmci.options.processor",
        "jdk.internal.jvmci.service.processor",
      ],
      "checkstyle" : "com.oracle.graal.graph",
      "javaCompliance" : "1.8",
      "workingSets" : "JVMCI",
    },

    "jdk.internal.jvmci.hotspotvmconfig" : {
      "subDir" : "jvmci",
      "sourceDirs" : ["src"],
      "checkstyle" : "com.oracle.graal.graph",
      "javaCompliance" : "1.8",
      "workingSets" : "JVMCI,HotSpot",
    },

    "jdk.internal.jvmci.hotspotvmconfig.processor" : {
      "subDir" : "jvmci",
      "sourceDirs" : ["src"],
      "dependencies" : ["jdk.internal.jvmci.hotspotvmconfig", "jdk.internal.jvmci.common"],
      "checkstyle" : "com.oracle.graal.graph",
      "javaCompliance" : "1.8",
      "workingSets" : "JVMCI,HotSpot,Codegen",
    },

    "jdk.internal.jvmci.hotspot.amd64" : {
      "subDir" : "jvmci",
      "sourceDirs" : ["src"],
      "dependencies" : [
        "jdk.internal.jvmci.amd64",
        "jdk.internal.jvmci.hotspot",
      ],
      "checkstyle" : "com.oracle.graal.graph",
      "annotationProcessors" : ["jdk.internal.jvmci.service.processor"],
      "javaCompliance" : "1.8",
      "workingSets" : "JVMCI,HotSpot,AMD64",
    },

    "jdk.internal.jvmci.hotspot.sparc" : {
      "subDir" : "jvmci",
      "sourceDirs" : ["src"],
      "dependencies" : [
        "jdk.internal.jvmci.sparc",
        "jdk.internal.jvmci.hotspot",
      ],
      "checkstyle" : "com.oracle.graal.graph",
      "annotationProcessors" : ["jdk.internal.jvmci.service.processor"],
      "javaCompliance" : "1.8",
      "workingSets" : "JVMCI,HotSpot,SPARC",
    },

    "jdk.internal.jvmci.hotspot.jfr" : {
      "subDir" : "jvmci",
      "sourceDirs" : ["src"],
      "dependencies" : [
        "jdk.internal.jvmci.hotspot",
        "JFR",
      ],
      "checkstyle" : "com.oracle.graal.graph",
      "annotationProcessors" : ["jdk.internal.jvmci.service.processor"],
      "javaCompliance" : "1.8",
      "profile" : "",
      "workingSets" : "JVMCI,HotSpot",
    },

>>>>>>> 37db91fe
    # ------------- NFI -------------

    "com.oracle.nfi" : {
      "subDir" : "graal",
      "sourceDirs" : ["src"],
      "checkstyle" : "com.oracle.graal.graph",
      "javaCompliance" : "1.7",
    },

    "com.oracle.nfi.test" : {
      "subDir" : "graal",
      "sourceDirs" : ["test"],
      "dependencies" : [
        "com.oracle.nfi",
        "jvmci:JVMCI_API",
        "mx:JUNIT",
      ],
      "checkstyle" : "com.oracle.graal.graph",
      "javaCompliance" : "1.7",
    },

    # ------------- Graal -------------

    "com.oracle.graal.code" : {
      "subDir" : "graal",
      "sourceDirs" : ["src"],
      "dependencies" : [
        "jvmci:JVMCI_SERVICE",
        "jvmci:JVMCI_API",
      ],
      "annotationProcessors" : ["jvmci:JVMCI_SERVICE_PROCESSOR"],
      "checkstyle" : "com.oracle.graal.graph",
      "javaCompliance" : "1.8",
      "workingSets" : "Graal",
    },

    "com.oracle.graal.api.collections" : {
      "subDir" : "graal",
      "sourceDirs" : ["src"],
      "checkstyle" : "com.oracle.graal.graph",
      "javaCompliance" : "1.8",
      "workingSets" : "API,Graal",
    },

    "com.oracle.graal.api.directives" : {
      "subDir" : "graal",
      "sourceDirs" : ["src"],
      "checkstyle" : "com.oracle.graal.graph",
      "javaCompliance" : "1.8",
      "workingSets" : "API,Graal",
    },

    "com.oracle.graal.api.directives.test" : {
      "subDir" : "graal",
      "sourceDirs" : ["src"],
      "checkstyle" : "com.oracle.graal.graph",
      "dependencies" : [
        "com.oracle.graal.compiler.test",
      ],
      "javaCompliance" : "1.8",
      "workingSets" : "API,Graal",
    },

    "com.oracle.graal.api.runtime" : {
      "subDir" : "graal",
      "sourceDirs" : ["src"],
      "dependencies" : [
        "jvmci:JVMCI_SERVICE",
      ],
      "checkstyle" : "com.oracle.graal.graph",
      "javaCompliance" : "1.8",
      "workingSets" : "API,Graal",
    },

    "com.oracle.graal.api.test" : {
      "subDir" : "graal",
      "sourceDirs" : ["src"],
      "dependencies" : [
        "mx:JUNIT",
        "com.oracle.graal.api.runtime",
      ],
      "checkstyle" : "com.oracle.graal.graph",
      "javaCompliance" : "1.8",
      "workingSets" : "API,Graal,Test",
    },

    "com.oracle.graal.api.replacements" : {
      "subDir" : "graal",
      "sourceDirs" : ["src"],
      "dependencies" : ["jvmci:JVMCI_API"],
      "checkstyle" : "com.oracle.graal.graph",
      "javaCompliance" : "1.8",
      "workingSets" : "API,Graal,Replacements",
    },

    "com.oracle.graal.hotspot" : {
      "subDir" : "graal",
      "sourceDirs" : ["src"],
      "dependencies" : [
        "jvmci:JVMCI_HOTSPOT",
        "jvmci:JVMCI_OPTIONS_PROCESSOR",
        "com.oracle.graal.replacements",
        "com.oracle.graal.runtime",
        "com.oracle.graal.code",
      ],
      "checkstyle" : "com.oracle.graal.graph",
      "annotationProcessors" : [
        "GRAAL_NODEINFO_PROCESSOR",
        "GRAAL_COMPILER_MATCH_PROCESSOR",
        "GRAAL_REPLACEMENTS_VERIFIER",
        "jvmci:JVMCI_OPTIONS_PROCESSOR",
        "jvmci:JVMCI_SERVICE_PROCESSOR",
      ],
      "javaCompliance" : "1.8",
      "workingSets" : "Graal,HotSpot",
    },

    "com.oracle.graal.hotspot.amd64" : {
      "subDir" : "graal",
      "sourceDirs" : ["src"],
      "dependencies" : [
        "com.oracle.graal.compiler.amd64",
        "com.oracle.graal.hotspot",
        "com.oracle.graal.replacements.amd64",
      ],
      "checkstyle" : "com.oracle.graal.graph",
      "annotationProcessors" : [
        "jvmci:JVMCI_SERVICE_PROCESSOR",
        "GRAAL_NODEINFO_PROCESSOR"
      ],
      "javaCompliance" : "1.8",
      "workingSets" : "Graal,HotSpot,AMD64",
    },

    "com.oracle.graal.hotspot.sparc" : {
      "subDir" : "graal",
      "sourceDirs" : ["src"],
      "dependencies" : [
        "com.oracle.graal.hotspot",
        "com.oracle.graal.compiler.sparc",
        "com.oracle.graal.replacements.sparc",
      ],
      "checkstyle" : "com.oracle.graal.graph",
      "annotationProcessors" : ["jvmci:JVMCI_SERVICE_PROCESSOR"],
      "javaCompliance" : "1.8",
      "workingSets" : "Graal,HotSpot,SPARC",
    },

    "com.oracle.graal.hotspot.test" : {
      "subDir" : "graal",
      "sourceDirs" : ["src"],
      "dependencies" : [
        "com.oracle.graal.replacements.test",
        "com.oracle.graal.hotspot",
      ],
      "annotationProcessors" : ["GRAAL_NODEINFO_PROCESSOR"],
      "checkstyle" : "com.oracle.graal.graph",
      "javaCompliance" : "1.8",
      "workingSets" : "Graal,HotSpot,Test",
    },

    "com.oracle.graal.hotspot.amd64.test" : {
      "subDir" : "graal",
      "sourceDirs" : ["src"],
      "dependencies" : [
        "com.oracle.graal.asm.amd64",
        "com.oracle.graal.hotspot.test",
      ],
      "annotationProcessors" : ["GRAAL_NODEINFO_PROCESSOR"],
      "checkstyle" : "com.oracle.graal.graph",
      "javaCompliance" : "1.8",
      "workingSets" : "Graal,HotSpot,AMD64,Test",
    },

    "com.oracle.graal.nodeinfo" : {
      "subDir" : "graal",
      "sourceDirs" : ["src"],
      "checkstyle" : "com.oracle.graal.graph",
      "javaCompliance" : "1.8",
      "workingSets" : "Graal,Graph",
    },

    "com.oracle.graal.nodeinfo.processor" : {
      "subDir" : "graal",
      "sourceDirs" : ["src"],
      "checkstyle" : "com.oracle.graal.graph",
      "dependencies" : [
        "com.oracle.graal.nodeinfo",
      ],
      "javaCompliance" : "1.8",
      "workingSets" : "Graal,Graph",
    },

    "com.oracle.graal.graph" : {
      "subDir" : "graal",
      "sourceDirs" : ["src"],
      "dependencies" : [
        "com.oracle.graal.debug",
        "com.oracle.graal.nodeinfo",
        "com.oracle.graal.compiler.common",
        "com.oracle.graal.debug",
        "com.oracle.graal.api.collections",
        "com.oracle.graal.api.runtime",
      ],
      "javaCompliance" : "1.8",
      "annotationProcessors" : [
        "jvmci:JVMCI_OPTIONS_PROCESSOR",
        "GRAAL_NODEINFO_PROCESSOR"
      ],
      "workingSets" : "Graal,Graph",
    },

    "com.oracle.graal.graph.test" : {
      "subDir" : "graal",
      "sourceDirs" : ["src"],
      "checkstyle" : "com.oracle.graal.graph",
      "dependencies" : [
        "mx:JUNIT",
        "com.oracle.graal.graph",
      ],
      "annotationProcessors" : ["GRAAL_NODEINFO_PROCESSOR"],
      "javaCompliance" : "1.8",
      "workingSets" : "Graal,Graph,Test",
    },

    "com.oracle.graal.asm" : {
      "subDir" : "graal",
      "sourceDirs" : ["src"],
      "dependencies" : ["jvmci:JVMCI_API"],
      "checkstyle" : "com.oracle.graal.graph",
      "javaCompliance" : "1.8",
      "workingSets" : "Graal,Assembler",
    },

    "com.oracle.graal.asm.amd64" : {
      "subDir" : "graal",
      "sourceDirs" : ["src"],
      "dependencies" : [
        "com.oracle.graal.asm",
        "jvmci:JVMCI_HOTSPOT",
      ],
      "checkstyle" : "com.oracle.graal.graph",
      "javaCompliance" : "1.8",
      "workingSets" : "Graal,Assembler,AMD64",
    },

    "com.oracle.graal.asm.sparc" : {
      "subDir" : "graal",
      "sourceDirs" : ["src"],
      "dependencies" : [
        "com.oracle.graal.asm",
        "jvmci:JVMCI_HOTSPOT",
      ],
      "checkstyle" : "com.oracle.graal.graph",
      "javaCompliance" : "1.8",
      "workingSets" : "Graal,Assembler,SPARC",
    },

    "com.oracle.graal.bytecode" : {
      "subDir" : "graal",
      "sourceDirs" : ["src"],
      "checkstyle" : "com.oracle.graal.graph",
      "javaCompliance" : "1.8",
      "workingSets" : "Graal,Java",
    },

    "com.oracle.graal.asm.test" : {
      "subDir" : "graal",
      "sourceDirs" : ["src"],
      "dependencies" : [
        "com.oracle.graal.code",
        "com.oracle.graal.test",
<<<<<<< HEAD
=======
        "jdk.internal.jvmci.runtime",
        "com.oracle.graal.debug",
>>>>>>> 37db91fe
      ],
      "checkstyle" : "com.oracle.graal.graph",
      "javaCompliance" : "1.8",
      "workingSets" : "Graal,Assembler,Test",
    },

    "com.oracle.graal.asm.amd64.test" : {
      "subDir" : "graal",
      "sourceDirs" : ["src"],
      "dependencies" : [
        "com.oracle.graal.asm.test",
        "com.oracle.graal.asm.amd64",
      ],
      "checkstyle" : "com.oracle.graal.graph",
      "javaCompliance" : "1.8",
      "workingSets" : "Graal,Assembler,AMD64,Test",
    },

    "com.oracle.graal.lir" : {
      "subDir" : "graal",
      "sourceDirs" : ["src"],
      "dependencies" : [
        "com.oracle.graal.compiler.common",
        "com.oracle.graal.debug",
        "com.oracle.graal.asm",
      ],
      "annotationProcessors" : ["jvmci:JVMCI_OPTIONS_PROCESSOR"],
      "checkstyle" : "com.oracle.graal.graph",
      "javaCompliance" : "1.8",
      "workingSets" : "Graal,LIR",
    },

    "com.oracle.graal.lir.jtt" : {
      "subDir" : "graal",
      "sourceDirs" : ["src"],
      "dependencies" : [
        "com.oracle.graal.jtt",
      ],
      "annotationProcessors" : ["GRAAL_NODEINFO_PROCESSOR"],
      "checkstyle" : "com.oracle.graal.graph",
      "javaCompliance" : "1.8",
      "workingSets" : "Graal,LIR",
    },

    "com.oracle.graal.lir.test" : {
      "subDir" : "graal",
      "sourceDirs" : ["src"],
      "dependencies" : [
        "mx:JUNIT",
        "com.oracle.graal.lir",
      ],
      "checkstyle" : "com.oracle.graal.graph",
      "javaCompliance" : "1.8",
      "workingSets" : "Graal,LIR",
    },

    "com.oracle.graal.lir.amd64" : {
      "subDir" : "graal",
      "sourceDirs" : ["src"],
      "dependencies" : [
        "com.oracle.graal.lir",
        "com.oracle.graal.asm.amd64",
      ],
      "annotationProcessors" : ["jvmci:JVMCI_OPTIONS_PROCESSOR"],
      "checkstyle" : "com.oracle.graal.graph",
      "javaCompliance" : "1.8",
      "workingSets" : "Graal,LIR,AMD64",
    },

    "com.oracle.graal.lir.sparc" : {
      "subDir" : "graal",
      "sourceDirs" : ["src"],
      "dependencies" : [
        "com.oracle.graal.asm.sparc",
        "com.oracle.graal.lir",
      ],
      "checkstyle" : "com.oracle.graal.graph",
      "javaCompliance" : "1.8",
      "workingSets" : "Graal,LIR,SPARC",
    },

    "com.oracle.graal.word" : {
      "subDir" : "graal",
      "sourceDirs" : ["src"],
      "dependencies" : ["com.oracle.graal.nodes"],
      "checkstyle" : "com.oracle.graal.graph",
      "javaCompliance" : "1.8",
      "annotationProcessors" : ["GRAAL_NODEINFO_PROCESSOR"],
      "workingSets" : "API,Graal",
    },

    "com.oracle.graal.replacements" : {
      "subDir" : "graal",
      "sourceDirs" : ["src"],
      "dependencies" : [
        "com.oracle.graal.api.directives",
        "com.oracle.graal.java",
        "com.oracle.graal.loop",
        "com.oracle.graal.word",
      ],
      "checkstyle" : "com.oracle.graal.graph",
      "javaCompliance" : "1.8",
      "annotationProcessors" : [
        "jvmci:JVMCI_OPTIONS_PROCESSOR",
        "GRAAL_REPLACEMENTS_VERIFIER",
        "GRAAL_NODEINFO_PROCESSOR",
      ],
      "workingSets" : "Graal,Replacements",
    },

    "com.oracle.graal.replacements.amd64" : {
      "subDir" : "graal",
      "sourceDirs" : ["src"],
      "dependencies" : [
          "com.oracle.graal.replacements",
          "com.oracle.graal.lir.amd64",
          "com.oracle.graal.compiler",
          ],
      "checkstyle" : "com.oracle.graal.graph",
      "javaCompliance" : "1.8",
      "annotationProcessors" : [
        "GRAAL_NODEINFO_PROCESSOR",
      ],
      "workingSets" : "Graal,Replacements,AMD64",
    },

    "com.oracle.graal.replacements.sparc" : {
      "subDir" : "graal",
      "sourceDirs" : ["src"],
      "dependencies" : [
          "com.oracle.graal.replacements",
          "com.oracle.graal.compiler",
          ],
      "checkstyle" : "com.oracle.graal.graph",
      "javaCompliance" : "1.8",
      "workingSets" : "Graal,Replacements,SPARC",
    },

    "com.oracle.graal.replacements.test" : {
      "subDir" : "graal",
      "sourceDirs" : ["src"],
      "dependencies" : [
        "com.oracle.graal.compiler.test",
        "com.oracle.graal.replacements",
      ],
      "annotationProcessors" : ["GRAAL_NODEINFO_PROCESSOR"],
      "checkstyle" : "com.oracle.graal.graph",
      "javaCompliance" : "1.8",
      "workingSets" : "Graal,Replacements,Test",
      "jacoco" : "exclude",
    },

    "com.oracle.graal.replacements.verifier" : {
      "subDir" : "graal",
      "sourceDirs" : ["src"],
      "dependencies" : [
        "com.oracle.graal.api.replacements",
        "com.oracle.graal.graph",
      ],
      "checkstyle" : "com.oracle.graal.graph",
      "javaCompliance" : "1.8",
      "workingSets" : "Graal,Replacements",
    },

    "com.oracle.graal.nodes" : {
      "subDir" : "graal",
      "sourceDirs" : ["src"],
      "dependencies" : [
        "com.oracle.graal.graph",
        "com.oracle.graal.api.replacements",
        "com.oracle.graal.lir",
        "com.oracle.graal.bytecode",
      ],
      "checkstyle" : "com.oracle.graal.graph",
      "javaCompliance" : "1.8",
      "annotationProcessors" : [
        "GRAAL_NODEINFO_PROCESSOR",
        "GRAAL_REPLACEMENTS_VERIFIER",
      ],
      "workingSets" : "Graal,Graph",
    },

    "com.oracle.graal.nodes.test" : {
      "subDir" : "graal",
      "sourceDirs" : ["src"],
      "dependencies" : ["com.oracle.graal.compiler.test"],
      "checkstyle" : "com.oracle.graal.graph",
      "javaCompliance" : "1.8",
      "workingSets" : "Graal,Graph",
    },

    "com.oracle.graal.phases" : {
      "subDir" : "graal",
      "sourceDirs" : ["src"],
      "dependencies" : ["com.oracle.graal.nodes"],
      "annotationProcessors" : ["jvmci:JVMCI_OPTIONS_PROCESSOR"],
      "checkstyle" : "com.oracle.graal.graph",
      "javaCompliance" : "1.8",
      "workingSets" : "Graal,Phases",
    },

    "com.oracle.graal.phases.common" : {
      "subDir" : "graal",
      "sourceDirs" : ["src"],
      "dependencies" : ["com.oracle.graal.phases"],
      "annotationProcessors" : [
        "GRAAL_NODEINFO_PROCESSOR",
        "jvmci:JVMCI_OPTIONS_PROCESSOR"
      ],
      "checkstyle" : "com.oracle.graal.graph",
      "javaCompliance" : "1.8",
      "workingSets" : "Graal,Phases",
    },

    "com.oracle.graal.phases.common.test" : {
      "subDir" : "graal",
      "sourceDirs" : ["src"],
      "dependencies" : [
        "com.oracle.graal.runtime",
        "mx:JUNIT",
      ],
      "checkstyle" : "com.oracle.graal.graph",
      "javaCompliance" : "1.8",
      "workingSets" : "Graal,Test",
    },

    "com.oracle.graal.virtual" : {
      "subDir" : "graal",
      "sourceDirs" : ["src"],
      "dependencies" : ["com.oracle.graal.phases.common"],
      "annotationProcessors" : [
        "jvmci:JVMCI_OPTIONS_PROCESSOR",
        "GRAAL_NODEINFO_PROCESSOR"
      ],
      "checkstyle" : "com.oracle.graal.graph",
      "javaCompliance" : "1.8",
      "workingSets" : "Graal,Phases",
    },

    "com.oracle.graal.virtual.bench" : {
      "subDir" : "graal",
      "sourceDirs" : ["src"],
      "dependencies" : ["JMH"],
      "checkstyle" : "com.oracle.graal.graph",
      "javaCompliance" : "1.8",
      "annotationProcessors" : ["JMH"],
      "workingSets" : "Graal,Bench",
    },

    "com.oracle.graal.loop" : {
      "subDir" : "graal",
      "sourceDirs" : ["src"],
      "dependencies" : ["com.oracle.graal.phases.common"],
      "annotationProcessors" : ["jvmci:JVMCI_OPTIONS_PROCESSOR"],
      "checkstyle" : "com.oracle.graal.graph",
      "javaCompliance" : "1.8",
      "workingSets" : "Graal,Phases",
    },

    "com.oracle.graal.compiler" : {
      "subDir" : "graal",
      "sourceDirs" : ["src"],
      "dependencies" : [
        "com.oracle.graal.virtual",
        "com.oracle.graal.loop",
      ],
      "checkstyle" : "com.oracle.graal.graph",
      "javaCompliance" : "1.8",
      "annotationProcessors" : [
        "jvmci:JVMCI_SERVICE_PROCESSOR",
        "jvmci:JVMCI_OPTIONS_PROCESSOR",
      ],
      "workingSets" : "Graal",
    },

    "com.oracle.graal.compiler.match.processor" : {
      "subDir" : "graal",
      "sourceDirs" : ["src"],
      "dependencies" : [
        "com.oracle.graal.compiler",
      ],
      "checkstyle" : "com.oracle.graal.graph",
      "javaCompliance" : "1.8",
      "workingSets" : "Graal,Codegen",
    },

    "com.oracle.graal.compiler.amd64" : {
      "subDir" : "graal",
      "sourceDirs" : ["src"],
      "dependencies" : [
        "com.oracle.graal.compiler",
        "com.oracle.graal.lir.amd64",
        "com.oracle.graal.java",
      ],
      "checkstyle" : "com.oracle.graal.graph",
      "annotationProcessors" : [
        "GRAAL_NODEINFO_PROCESSOR",
        "GRAAL_COMPILER_MATCH_PROCESSOR"
      ],
      "javaCompliance" : "1.8",
      "workingSets" : "Graal,AMD64",
    },

    "com.oracle.graal.compiler.amd64.test" : {
      "subDir" : "graal",
      "sourceDirs" : ["src"],
      "dependencies" : [
        "com.oracle.graal.lir.jtt",
        "jvmci:JVMCI_HOTSPOT"
      ],
      "checkstyle" : "com.oracle.graal.graph",
      "javaCompliance" : "1.8",
      "workingSets" : "Graal,AMD64,Test",
    },

    "com.oracle.graal.compiler.sparc" : {
      "subDir" : "graal",
      "sourceDirs" : ["src"],
      "dependencies" : [
        "com.oracle.graal.compiler",
        "com.oracle.graal.lir.sparc"
      ],
      "checkstyle" : "com.oracle.graal.graph",
      "annotationProcessors" : [
        "GRAAL_NODEINFO_PROCESSOR",
        "GRAAL_COMPILER_MATCH_PROCESSOR"
      ],
      "javaCompliance" : "1.8",
      "workingSets" : "Graal,SPARC",
    },

    "com.oracle.graal.compiler.sparc.test" : {
      "subDir" : "graal",
      "sourceDirs" : ["src"],
      "dependencies" : [
        "com.oracle.graal.compiler.test",
        "jvmci:JVMCI_HOTSPOT"
      ],
      "checkstyle" : "com.oracle.graal.graph",
      "javaCompliance" : "1.8",
      "workingSets" : "Graal,SPARC,Test",
    },

    "com.oracle.graal.runtime" : {
      "subDir" : "graal",
      "sourceDirs" : ["src"],
      "dependencies" : ["com.oracle.graal.compiler"],
      "checkstyle" : "com.oracle.graal.graph",
      "javaCompliance" : "1.8",
      "workingSets" : "Graal",
    },

    "com.oracle.graal.java" : {
      "subDir" : "graal",
      "sourceDirs" : ["src"],
      "dependencies" : [
        "com.oracle.graal.phases",
        "com.oracle.graal.graphbuilderconf",
      ],
      "annotationProcessors" : ["jvmci:JVMCI_OPTIONS_PROCESSOR"],
      "checkstyle" : "com.oracle.graal.graph",
      "javaCompliance" : "1.8",
      "workingSets" : "Graal,Java",
    },

    "com.oracle.graal.graphbuilderconf" : {
      "subDir" : "graal",
      "sourceDirs" : ["src"],
      "dependencies" : [
        "com.oracle.graal.nodes",
      ],
      "checkstyle" : "com.oracle.graal.graph",
      "javaCompliance" : "1.8",
      "workingSets" : "Graal,Java",
    },

    "com.oracle.graal.compiler.common" : {
      "subDir" : "graal",
      "sourceDirs" : ["src"],
      "dependencies" : [
<<<<<<< HEAD
        "jvmci:JVMCI_API",
=======
        "jdk.internal.jvmci.debug",
        "jdk.internal.jvmci.options",
        "jdk.internal.jvmci.common",
        "jdk.internal.jvmci.code",
>>>>>>> 37db91fe
      ],
      "annotationProcessors" : ["jvmci:JVMCI_OPTIONS_PROCESSOR"],
      "checkstyle" : "com.oracle.graal.graph",
      "javaCompliance" : "1.8",
      "workingSets" : "Graal,Java",
    },

    "com.oracle.graal.printer" : {
      "subDir" : "graal",
      "sourceDirs" : ["src"],
      "dependencies" : [
        "com.oracle.graal.code",
        "com.oracle.graal.java",
        "com.oracle.graal.compiler",
      ],
      "annotationProcessors" : [
        "jvmci:JVMCI_OPTIONS_PROCESSOR",
        "jvmci:JVMCI_SERVICE_PROCESSOR"
      ],
      "checkstyle" : "com.oracle.graal.graph",
      "javaCompliance" : "1.8",
      "workingSets" : "Graal,Graph",
    },

    "com.oracle.graal.test" : {
      "subDir" : "graal",
      "sourceDirs" : ["src"],
      "dependencies" : [
        "mx:JUNIT",
      ],
      "checkstyle" : "com.oracle.graal.graph",
      "javaCompliance" : "1.8",
      "workingSets" : "Graal,Test",
    },

    "com.oracle.graal.compiler.test" : {
      "subDir" : "graal",
      "sourceDirs" : ["src"],
      "dependencies" : [
        "com.oracle.graal.api.directives",
        "com.oracle.graal.java",
        "com.oracle.graal.test",
        "com.oracle.graal.runtime",
        "com.oracle.graal.graph.test",
        "JAVA_ALLOCATION_INSTRUMENTER",
      ],
      "annotationProcessors" : ["GRAAL_NODEINFO_PROCESSOR"],
      "checkstyle" : "com.oracle.graal.graph",
      "javaCompliance" : "1.8",
      "workingSets" : "Graal,Test",
      "jacoco" : "exclude",
    },

    "com.oracle.graal.jtt" : {
      "subDir" : "graal",
      "sourceDirs" : ["src"],
      "dependencies" : [
        "com.oracle.graal.compiler.test",
      ],
      "checkstyle" : "com.oracle.graal.graph",
      "javaCompliance" : "1.8",
      "workingSets" : "Graal,Test",
      "jacoco" : "exclude",
    },

    # ------------- GraalTruffle -------------

    "com.oracle.graal.truffle" : {
      "subDir" : "graal",
      "sourceDirs" : ["src"],
      "dependencies" : [
        "truffle:TRUFFLE",
        "com.oracle.graal.runtime",
        "com.oracle.graal.replacements",
      ],
      "checkstyle" : "com.oracle.graal.graph",
      "annotationProcessors" : [
        "GRAAL_NODEINFO_PROCESSOR",
        "GRAAL_REPLACEMENTS_VERIFIER",
        "jvmci:JVMCI_OPTIONS_PROCESSOR",
        "jvmci:JVMCI_SERVICE_PROCESSOR",
        "truffle:TRUFFLE_DSL_PROCESSOR",
      ],
      "javaCompliance" : "1.8",
      "workingSets" : "Graal,Truffle",
      "jacoco" : "exclude",
    },

    "com.oracle.graal.truffle.test" : {
      "subDir" : "graal",
      "sourceDirs" : ["src"],
      "dependencies" : [
        "com.oracle.graal.truffle",
        "com.oracle.graal.compiler.test",
        "truffle:TRUFFLE_SL",
      ],
      "annotationProcessors" : [
        "GRAAL_NODEINFO_PROCESSOR",
        "truffle:TRUFFLE_DSL_PROCESSOR"
      ],
      "checkstyle" : "com.oracle.graal.graph",
      "javaCompliance" : "1.8",
      "workingSets" : "Graal,Truffle,Test",
      "jacoco" : "exclude",
    },

    "com.oracle.graal.truffle.hotspot" : {
      "subDir" : "graal",
      "sourceDirs" : ["src"],
      "dependencies" : [
        "com.oracle.graal.truffle",
        "com.oracle.graal.hotspot",
        "com.oracle.nfi",
      ],
      "checkstyle" : "com.oracle.graal.graph",
      "javaCompliance" : "1.8",
      "annotationProcessors" : ["jvmci:JVMCI_SERVICE_PROCESSOR"],
      "workingSets" : "Graal,Truffle",
    },

    "com.oracle.graal.truffle.hotspot.amd64" : {
      "subDir" : "graal",
      "sourceDirs" : ["src"],
      "dependencies" : [
        "com.oracle.graal.truffle.hotspot",
        "com.oracle.graal.hotspot.amd64",
      ],
      "checkstyle" : "com.oracle.graal.graph",
      "javaCompliance" : "1.8",
      "annotationProcessors" : [
        "jvmci:JVMCI_SERVICE_PROCESSOR",
      ],
      "workingSets" : "Graal,Truffle",
    },

    "com.oracle.graal.truffle.hotspot.sparc" : {
      "subDir" : "graal",
      "sourceDirs" : ["src"],
      "dependencies" : [
        "com.oracle.graal.truffle.hotspot",
        "com.oracle.graal.asm.sparc",
      ],
      "checkstyle" : "com.oracle.graal.graph",
      "javaCompliance" : "1.8",
      "annotationProcessors" : ["jvmci:JVMCI_SERVICE_PROCESSOR"],
      "workingSets" : "Graal,Truffle,SPARC",
    }
  },

  "distributions" : {

    # ------------- Distributions -------------

<<<<<<< HEAD
=======
    "JVMCI_SERVICE" : {
      "path" : "build/jvmci-service.jar",
      "subDir" : "jvmci",
      "sourcesPath" : "build/jvmci-service.src.zip",
      "dependencies" : ["jdk.internal.jvmci.service"],
    },

    "JVMCI_API" : {
      "path" : "build/jvmci-api.jar",
      "subDir" : "jvmci",
      "sourcesPath" : "build/jvmci-api.src.zip",
      "dependencies" : [
        "jdk.internal.jvmci.runtime",
        "jdk.internal.jvmci.options",
        "jdk.internal.jvmci.common",
      ],
      "distDependencies" : [
        "JVMCI_SERVICE",
      ],
    },

    "JVMCI_HOTSPOT" : {
      "path" : "build/jvmci-hotspot.jar",
      "subDir" : "jvmci",
      "sourcesPath" : "build/jvmci-hotspot.src.zip",
      "dependencies" : [
        "jdk.internal.jvmci.hotspot.amd64",
        "jdk.internal.jvmci.hotspot.sparc",
        "jdk.internal.jvmci.hotspot.jfr",
      ],
      "distDependencies" : [
        "JVMCI_API",
      ],
    },

>>>>>>> 37db91fe
    "GRAAL" : {
      "path" : "build/graal.jar",
      "subDir" : "graal",
      "sourcesPath" : "build/graal.src.zip",
      "dependencies" : [
        "com.oracle.graal.hotspot.amd64",
        "com.oracle.graal.hotspot.sparc",
        "com.oracle.graal.hotspot",
        "com.oracle.graal.printer",
      ],
      "distDependencies" : [
        "jvmci:JVMCI_HOTSPOT",
        "jvmci:JVMCI_OPTIONS_PROCESSOR",
      ],
    },

    "GRAAL_TEST" : {
      "path" : "build/graal-test.jar",
      "subDir" : "graal",
      "sourcesPath" : "build/graal-test.src.zip",
      "dependencies" : [
        "com.oracle.graal.api.test",
        "com.oracle.graal.api.directives.test",
        "com.oracle.graal.asm.amd64.test",
        "com.oracle.graal.compiler.amd64.test",
        "com.oracle.graal.compiler.sparc.test",
        "com.oracle.graal.hotspot.amd64.test",
        "com.oracle.graal.jtt",
        "com.oracle.graal.lir.jtt",
        "com.oracle.graal.lir.test",
        "com.oracle.graal.nodes.test",
        "com.oracle.graal.phases.common.test",
      ],
      "distDependencies" : [
        "GRAAL",
        "jvmci:JVMCI_HOTSPOT",
      ],
    },

    "GRAAL_TRUFFLE" : {
      "path" : "build/graal-truffle.jar",
      "subDir" : "graal",
      "sourcesPath" : "build/graal-truffle.src.zip",
      "dependencies" : [
        "com.oracle.graal.truffle",
        "com.oracle.graal.truffle.hotspot.amd64",
        "com.oracle.graal.truffle.hotspot.sparc"
      ],
      "distDependencies" : [
        "GRAAL",
        "truffle:TRUFFLE",
      ],
    },

    "GRAAL_TRUFFLE_TEST" : {
      "path" : "build/graal-truffle-test.jar",
      "subDir" : "graal",
      "sourcesPath" : "build/graal-truffle-test.src.zip",
      "dependencies" : [
        "com.oracle.graal.truffle.test"
      ],
      "distDependencies" : [
        "GRAAL_TEST",
        "GRAAL_TRUFFLE",
        "truffle:TRUFFLE_SL",
      ],
    },

    "GRAAL_NODEINFO_PROCESSOR" : {
      "path" : "build/graal-nodeinfo-processor.jar",
      "subDir" : "graal",
      "sourcesPath" : "build/graal-nodeinfo-processor.src.zip",
      "dependencies" : ["com.oracle.graal.nodeinfo.processor"],
    },

    "GRAAL_REPLACEMENTS_VERIFIER" : {
      "path" : "build/graal-replacements-verifier.jar",
      "subDir" : "graal",
      "sourcesPath" : "build/graal-replacements-verifier.src.zip",
      "dependencies" : ["com.oracle.graal.replacements.verifier"],
      "distDependencies" : [
        "jvmci:JVMCI_API",
      ],
    },

    "GRAAL_COMPILER_MATCH_PROCESSOR" : {
      "path" : "build/graal-compiler-match-processor.jar",
      "subDir" : "graal",
      "sourcesPath" : "build/graal-compiler-match-processor.src.zip",
      "dependencies" : ["com.oracle.graal.compiler.match.processor"],
      "distDependencies" : [
        "jvmci:JVMCI_SERVICE",
        "jvmci:JVMCI_API",
      ]
    },
  },
}<|MERGE_RESOLUTION|>--- conflicted
+++ resolved
@@ -23,15 +23,7 @@
     ]
    },
 
-<<<<<<< HEAD
   "libraries" : {
-=======
-    "C1VISUALIZER_DIST" : {
-      "path" : "lib/c1visualizer_2015-07-22.zip",
-      "urls" : ["https://java.net/downloads/c1visualizer/c1visualizer_2015-07-22.zip"],
-      "sha1" : "7ead6b2f7ed4643ef4d3343a5562e3d3f39564ac",
-    },
->>>>>>> 37db91fe
 
     # ------------- Libraries -------------
 
@@ -76,260 +68,6 @@
 
   "projects" : {
 
-<<<<<<< HEAD
-=======
-    # ------------- JVMCI:Service -------------
-
-    "jdk.internal.jvmci.service" : {
-      "subDir" : "jvmci",
-      "sourceDirs" : ["src"],
-      "checkstyle" : "com.oracle.graal.graph",
-      "javaCompliance" : "1.8",
-      "workingSets" : "API,JVMCI",
-    },
-
-    "jdk.internal.jvmci.service.processor" : {
-      "subDir" : "jvmci",
-      "sourceDirs" : ["src"],
-      "dependencies" : ["jdk.internal.jvmci.service"],
-      "checkstyle" : "com.oracle.graal.graph",
-      "javaCompliance" : "1.8",
-      "workingSets" : "JVMCI,Codegen,HotSpot",
-    },
-
-    # ------------- JVMCI:API -------------
-
-    "jdk.internal.jvmci.common" : {
-      "subDir" : "jvmci",
-      "sourceDirs" : ["src"],
-      "checkstyle" : "com.oracle.graal.graph",
-      "javaCompliance" : "1.8",
-      "workingSets" : "API,JVMCI",
-    },
-
-    "jdk.internal.jvmci.meta" : {
-      "subDir" : "jvmci",
-      "sourceDirs" : ["src"],
-      "checkstyle" : "com.oracle.graal.graph",
-      "javaCompliance" : "1.8",
-      "workingSets" : "API,JVMCI",
-    },
-
-    "jdk.internal.jvmci.code" : {
-      "subDir" : "jvmci",
-      "sourceDirs" : ["src"],
-      "dependencies" : ["jdk.internal.jvmci.meta"],
-      "checkstyle" : "com.oracle.graal.graph",
-      "javaCompliance" : "1.8",
-      "workingSets" : "API,JVMCI",
-    },
-
-    "jdk.internal.jvmci.runtime" : {
-      "subDir" : "jvmci",
-      "sourceDirs" : ["src"],
-      "dependencies" : [
-        "jdk.internal.jvmci.code"
-      ],
-      "checkstyle" : "com.oracle.graal.graph",
-      "javaCompliance" : "1.8",
-      "workingSets" : "API,JVMCI",
-    },
-
-    "jdk.internal.jvmci.runtime.test" : {
-      "subDir" : "jvmci",
-      "sourceDirs" : ["src"],
-      "dependencies" : [
-        "JUNIT",
-        "jdk.internal.jvmci.common",
-        "jdk.internal.jvmci.runtime",
-      ],
-      "checkstyle" : "com.oracle.graal.graph",
-      "javaCompliance" : "1.8",
-      "workingSets" : "API,JVMCI",
-    },
-
-    "jdk.internal.jvmci.debug" : {
-      "subDir" : "jvmci",
-      "sourceDirs" : ["src"],
-      "checkstyle" : "com.oracle.graal.graph",
-      "dependencies" : [
-        "jdk.internal.jvmci.service",
-      ],
-      "annotationProcessors" : ["jdk.internal.jvmci.options.processor"],
-      "javaCompliance" : "1.8",
-      "workingSets" : "JVMCI,Debug",
-    },
-
-    "com.oracle.graal.debug" : {
-      "subDir" : "graal",
-      "sourceDirs" : ["src"],
-      "checkstyle" : "com.oracle.graal.graph",
-      "dependencies" : [
-        "jdk.internal.jvmci.debug",
-        "jdk.internal.jvmci.options",
-        "jdk.internal.jvmci.code",
-      ],
-      "annotationProcessors" : ["jdk.internal.jvmci.options.processor"],
-      "javaCompliance" : "1.8",
-      "workingSets" : "JVMCI,Debug",
-    },
-
-    "com.oracle.graal.debug.test" : {
-      "subDir" : "graal",
-      "sourceDirs" : ["src"],
-      "dependencies" : [
-        "JUNIT",
-        "com.oracle.graal.debug",
-      ],
-      "checkstyle" : "com.oracle.graal.graph",
-      "javaCompliance" : "1.8",
-      "workingSets" : "JVMCI,Debug,Test",
-    },
-
-    "jdk.internal.jvmci.options" : {
-      "subDir" : "jvmci",
-      "sourceDirs" : ["src"],
-      "checkstyle" : "com.oracle.graal.graph",
-      "javaCompliance" : "1.8",
-      "workingSets" : "JVMCI",
-    },
-
-    "jdk.internal.jvmci.compiler" : {
-      "subDir" : "jvmci",
-      "sourceDirs" : ["src"],
-      "dependencies" : [
-        "jdk.internal.jvmci.options",
-        "jdk.internal.jvmci.code",
-      ],
-      "checkstyle" : "com.oracle.graal.graph",
-      "annotationProcessors" : ["jdk.internal.jvmci.options.processor"],
-      "javaCompliance" : "1.8",
-      "workingSets" : "JVMCI",
-    },
-
-    "jdk.internal.jvmci.options.processor" : {
-      "subDir" : "jvmci",
-      "sourceDirs" : ["src"],
-      "dependencies" : [
-        "jdk.internal.jvmci.options",
-      ],
-      "checkstyle" : "com.oracle.graal.graph",
-      "javaCompliance" : "1.8",
-      "workingSets" : "JVMCI,Codegen",
-    },
-
-    "jdk.internal.jvmci.options.test" : {
-      "subDir" : "jvmci",
-      "sourceDirs" : ["src"],
-      "dependencies" : [
-        "jdk.internal.jvmci.options",
-        "JUNIT",
-      ],
-      "checkstyle" : "com.oracle.graal.graph",
-      "annotationProcessors" : ["jdk.internal.jvmci.options.processor"],
-      "javaCompliance" : "1.8",
-      "workingSets" : "JVMCI",
-    },
-
-    # ------------- JVMCI:HotSpot -------------
-
-    "jdk.internal.jvmci.amd64" : {
-      "subDir" : "jvmci",
-      "sourceDirs" : ["src"],
-      "dependencies" : ["jdk.internal.jvmci.code"],
-      "checkstyle" : "com.oracle.graal.graph",
-      "javaCompliance" : "1.8",
-      "workingSets" : "JVMCI,AMD64",
-    },
-
-    "jdk.internal.jvmci.sparc" : {
-      "subDir" : "jvmci",
-      "sourceDirs" : ["src"],
-      "dependencies" : ["jdk.internal.jvmci.code"],
-      "checkstyle" : "com.oracle.graal.graph",
-      "javaCompliance" : "1.8",
-      "workingSets" : "JVMCI,SPARC",
-    },
-
-    "jdk.internal.jvmci.hotspot" : {
-      "subDir" : "jvmci",
-      "sourceDirs" : ["src"],
-      "dependencies" : [
-        "jdk.internal.jvmci.hotspotvmconfig",
-        "jdk.internal.jvmci.runtime",
-        "jdk.internal.jvmci.common",
-        "jdk.internal.jvmci.options",
-        "jdk.internal.jvmci.runtime",
-        "jdk.internal.jvmci.debug",
-      ],
-      "annotationProcessors" : [
-        "jdk.internal.jvmci.hotspotvmconfig.processor",
-        "jdk.internal.jvmci.options.processor",
-        "jdk.internal.jvmci.service.processor",
-      ],
-      "checkstyle" : "com.oracle.graal.graph",
-      "javaCompliance" : "1.8",
-      "workingSets" : "JVMCI",
-    },
-
-    "jdk.internal.jvmci.hotspotvmconfig" : {
-      "subDir" : "jvmci",
-      "sourceDirs" : ["src"],
-      "checkstyle" : "com.oracle.graal.graph",
-      "javaCompliance" : "1.8",
-      "workingSets" : "JVMCI,HotSpot",
-    },
-
-    "jdk.internal.jvmci.hotspotvmconfig.processor" : {
-      "subDir" : "jvmci",
-      "sourceDirs" : ["src"],
-      "dependencies" : ["jdk.internal.jvmci.hotspotvmconfig", "jdk.internal.jvmci.common"],
-      "checkstyle" : "com.oracle.graal.graph",
-      "javaCompliance" : "1.8",
-      "workingSets" : "JVMCI,HotSpot,Codegen",
-    },
-
-    "jdk.internal.jvmci.hotspot.amd64" : {
-      "subDir" : "jvmci",
-      "sourceDirs" : ["src"],
-      "dependencies" : [
-        "jdk.internal.jvmci.amd64",
-        "jdk.internal.jvmci.hotspot",
-      ],
-      "checkstyle" : "com.oracle.graal.graph",
-      "annotationProcessors" : ["jdk.internal.jvmci.service.processor"],
-      "javaCompliance" : "1.8",
-      "workingSets" : "JVMCI,HotSpot,AMD64",
-    },
-
-    "jdk.internal.jvmci.hotspot.sparc" : {
-      "subDir" : "jvmci",
-      "sourceDirs" : ["src"],
-      "dependencies" : [
-        "jdk.internal.jvmci.sparc",
-        "jdk.internal.jvmci.hotspot",
-      ],
-      "checkstyle" : "com.oracle.graal.graph",
-      "annotationProcessors" : ["jdk.internal.jvmci.service.processor"],
-      "javaCompliance" : "1.8",
-      "workingSets" : "JVMCI,HotSpot,SPARC",
-    },
-
-    "jdk.internal.jvmci.hotspot.jfr" : {
-      "subDir" : "jvmci",
-      "sourceDirs" : ["src"],
-      "dependencies" : [
-        "jdk.internal.jvmci.hotspot",
-        "JFR",
-      ],
-      "checkstyle" : "com.oracle.graal.graph",
-      "annotationProcessors" : ["jdk.internal.jvmci.service.processor"],
-      "javaCompliance" : "1.8",
-      "profile" : "",
-      "workingSets" : "JVMCI,HotSpot",
-    },
-
->>>>>>> 37db91fe
     # ------------- NFI -------------
 
     "com.oracle.nfi" : {
@@ -602,11 +340,7 @@
       "dependencies" : [
         "com.oracle.graal.code",
         "com.oracle.graal.test",
-<<<<<<< HEAD
-=======
-        "jdk.internal.jvmci.runtime",
-        "com.oracle.graal.debug",
->>>>>>> 37db91fe
+        "jvmci:JVMCI_API",
       ],
       "checkstyle" : "com.oracle.graal.graph",
       "javaCompliance" : "1.8",
@@ -987,14 +721,7 @@
       "subDir" : "graal",
       "sourceDirs" : ["src"],
       "dependencies" : [
-<<<<<<< HEAD
         "jvmci:JVMCI_API",
-=======
-        "jdk.internal.jvmci.debug",
-        "jdk.internal.jvmci.options",
-        "jdk.internal.jvmci.common",
-        "jdk.internal.jvmci.code",
->>>>>>> 37db91fe
       ],
       "annotationProcessors" : ["jvmci:JVMCI_OPTIONS_PROCESSOR"],
       "checkstyle" : "com.oracle.graal.graph",
@@ -1148,44 +875,6 @@
 
     # ------------- Distributions -------------
 
-<<<<<<< HEAD
-=======
-    "JVMCI_SERVICE" : {
-      "path" : "build/jvmci-service.jar",
-      "subDir" : "jvmci",
-      "sourcesPath" : "build/jvmci-service.src.zip",
-      "dependencies" : ["jdk.internal.jvmci.service"],
-    },
-
-    "JVMCI_API" : {
-      "path" : "build/jvmci-api.jar",
-      "subDir" : "jvmci",
-      "sourcesPath" : "build/jvmci-api.src.zip",
-      "dependencies" : [
-        "jdk.internal.jvmci.runtime",
-        "jdk.internal.jvmci.options",
-        "jdk.internal.jvmci.common",
-      ],
-      "distDependencies" : [
-        "JVMCI_SERVICE",
-      ],
-    },
-
-    "JVMCI_HOTSPOT" : {
-      "path" : "build/jvmci-hotspot.jar",
-      "subDir" : "jvmci",
-      "sourcesPath" : "build/jvmci-hotspot.src.zip",
-      "dependencies" : [
-        "jdk.internal.jvmci.hotspot.amd64",
-        "jdk.internal.jvmci.hotspot.sparc",
-        "jdk.internal.jvmci.hotspot.jfr",
-      ],
-      "distDependencies" : [
-        "JVMCI_API",
-      ],
-    },
-
->>>>>>> 37db91fe
     "GRAAL" : {
       "path" : "build/graal.jar",
       "subDir" : "graal",
