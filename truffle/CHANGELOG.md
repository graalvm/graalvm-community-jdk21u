--- conflicted
+++ resolved
@@ -42,11 +42,8 @@
 * GR-25539 Added `GenerateLibrary.Abstract#ifExportedAsWarning()` to specify a library message to be abstract only if another message is exported. A warning is produced that prompts the user to export the message.
 * GR-43903 Usages of `@Specialization(assumptions=...)` that reach a `@Fallback` specialization now produce a suppressable warning. In most situations, such specializations should be migrated to use a regular guard instead. For example, instead of using `@Specialization(assumptions = "assumption")` you might need to be using `@Specialization(guards = "assumption.isValid()")`.
 * GR-43903 Added `@Idempotent` and `@NonIdempotent` DSL annotations useful for DSL guard optimizations. Guards that only bind idempotent methods and no dynamic values can always be assumed `true` after they were `true` once on the slow-path. The generated code leverages this information and asserts instead of executes the guard on the fast-path. The DSL now emits warnings with for all guards where specifying the annotations may be beneficial. Note that all guards that do not bind dynamic values are assumed idempotent by default for compatibility reasons.
-<<<<<<< HEAD
 * GR-43663 Added RootNode#computeSize as a way for languages to specify an approximate size of a RootNode when number of AST nodes cannot be used (e.g. for bytecode interpreters).
-=======
 * GR-42539 (change of behavior) Unclosed polyglot engines are no longer closed automatically on VM shutdown. They just die with the VM. As a result, `TruffleInstrument#onDispose` is not called for active instruments on unclosed engines in the event of VM shutdown. In case an instrument is supposed to do some specific action before its disposal, e.g. print some kind of summary, it should be done in `TruffleInstrument#onFinalize`.
->>>>>>> 5ec2387b
 
 ## Version 22.3.0
 
