--- conflicted
+++ resolved
@@ -40,32 +40,12 @@
  */
 package com.oracle.truffle.sl.test.instrument;
 
-<<<<<<< HEAD
-import java.io.BufferedReader;
-import java.io.ByteArrayOutputStream;
-import java.io.FileNotFoundException;
-import java.io.IOException;
-import java.io.PrintWriter;
-import java.io.StringReader;
-import java.lang.reflect.Field;
-=======
-import com.oracle.truffle.api.instrument.ASTProber;
-import com.oracle.truffle.api.instrument.Instrument;
-import com.oracle.truffle.api.instrument.Probe;
-import com.oracle.truffle.api.instrument.StandardSyntaxTag;
-import com.oracle.truffle.api.instrument.impl.DefaultSimpleInstrumentListener;
-import com.oracle.truffle.api.source.Source;
-import com.oracle.truffle.api.vm.TruffleVM;
-import com.oracle.truffle.sl.nodes.instrument.SLStandardASTProber;
-import com.oracle.truffle.sl.nodes.local.SLWriteLocalVariableNode;
-import com.oracle.truffle.sl.test.SLTestRunner;
-import com.oracle.truffle.sl.test.instrument.SLInstrumentTestRunner.InstrumentTestCase;
 import java.io.ByteArrayInputStream;
 import java.io.ByteArrayOutputStream;
 import java.io.FileNotFoundException;
 import java.io.IOException;
 import java.io.PrintStream;
->>>>>>> fd448984
+import java.lang.reflect.Field;
 import java.nio.charset.Charset;
 import java.nio.file.FileSystems;
 import java.nio.file.FileVisitResult;
@@ -271,15 +251,9 @@
                 vm.eval(Source.fromText(src, testCase.path.toString()).withMimeType("application/x-sl"));
 
                 // Attach an instrument to every probe tagged as an assignment
-<<<<<<< HEAD
                 for (Probe probe : instrumenter.findProbesTaggedAs(StandardSyntaxTag.ASSIGNMENT)) {
-                    SLPrintAssigmentValueListener slPrintAssigmentValueListener = new SLPrintAssigmentValueListener(printer);
+                    SLPrintAssigmentValueListener slPrintAssigmentValueListener = new SLPrintAssigmentValueListener(ps);
                     instrumenter.attach(probe, slPrintAssigmentValueListener, "SL print assignment value");
-=======
-                for (Probe probe : Probe.findProbesTaggedAs(StandardSyntaxTag.ASSIGNMENT)) {
-                    SLPrintAssigmentValueListener slPrintAssigmentValueListener = new SLPrintAssigmentValueListener(ps);
-                    probe.attach(Instrument.create(slPrintAssigmentValueListener, "SL print assignment value"));
->>>>>>> fd448984
                 }
 
                 TruffleVM.Symbol main = vm.findGlobalSymbol("main");
