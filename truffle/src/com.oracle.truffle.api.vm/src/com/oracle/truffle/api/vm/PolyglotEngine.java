/*
 * Copyright (c) 2014, 2016, Oracle and/or its affiliates. All rights reserved.
 * DO NOT ALTER OR REMOVE COPYRIGHT NOTICES OR THIS FILE HEADER.
 *
 * This code is free software; you can redistribute it and/or modify it
 * under the terms of the GNU General Public License version 2 only, as
 * published by the Free Software Foundation.  Oracle designates this
 * particular file as subject to the "Classpath" exception as provided
 * by Oracle in the LICENSE file that accompanied this code.
 *
 * This code is distributed in the hope that it will be useful, but WITHOUT
 * ANY WARRANTY; without even the implied warranty of MERCHANTABILITY or
 * FITNESS FOR A PARTICULAR PURPOSE.  See the GNU General Public License
 * version 2 for more details (a copy is included in the LICENSE file that
 * accompanied this code).
 *
 * You should have received a copy of the GNU General Public License version
 * 2 along with this work; if not, write to the Free Software Foundation,
 * Inc., 51 Franklin St, Fifth Floor, Boston, MA 02110-1301 USA.
 *
 * Please contact Oracle, 500 Oracle Parkway, Redwood Shores, CA 94065 USA
 * or visit www.oracle.com if you need additional information or have any
 * questions.
 */
package com.oracle.truffle.api.vm;

import static com.oracle.truffle.api.vm.VMAccessor.INSTRUMENT;
import static com.oracle.truffle.api.vm.VMAccessor.LANGUAGE;
import static com.oracle.truffle.api.vm.VMAccessor.NODES;
import static com.oracle.truffle.api.vm.VMAccessor.engine;

import java.io.InputStream;
import java.io.OutputStream;
import java.io.PrintStream;
import java.util.AbstractMap;
import java.util.ArrayList;
import java.util.Collection;
import java.util.Collections;
import java.util.HashMap;
import java.util.HashSet;
import java.util.Iterator;
import java.util.LinkedHashSet;
import java.util.List;
import java.util.Map;
import java.util.NoSuchElementException;
import java.util.Set;
import java.util.WeakHashMap;
import java.util.concurrent.ConcurrentHashMap;
import java.util.concurrent.Executor;
import java.util.function.BiFunction;
import java.util.function.Supplier;

import org.graalvm.options.OptionValues;

import com.oracle.truffle.api.CallTarget;
import com.oracle.truffle.api.CompilerAsserts;
import com.oracle.truffle.api.CompilerDirectives;
import com.oracle.truffle.api.CompilerDirectives.CompilationFinal;
import com.oracle.truffle.api.CompilerDirectives.TruffleBoundary;
import com.oracle.truffle.api.InstrumentInfo;
import com.oracle.truffle.api.Scope;
import com.oracle.truffle.api.TruffleContext;
import com.oracle.truffle.api.TruffleLanguage;
import com.oracle.truffle.api.TruffleLanguage.Env;
import com.oracle.truffle.api.frame.Frame;
import com.oracle.truffle.api.frame.VirtualFrame;
import com.oracle.truffle.api.impl.Accessor.EngineSupport;
import com.oracle.truffle.api.impl.DispatchOutputStream;
import com.oracle.truffle.api.instrumentation.TruffleInstrument;
import com.oracle.truffle.api.interop.Message;
import com.oracle.truffle.api.interop.TruffleObject;
import com.oracle.truffle.api.interop.java.JavaInterop;
import com.oracle.truffle.api.nodes.ExecutableNode;
import com.oracle.truffle.api.nodes.LanguageInfo;
import com.oracle.truffle.api.nodes.Node;
import com.oracle.truffle.api.nodes.RootNode;
import com.oracle.truffle.api.source.Source;
import com.oracle.truffle.api.source.SourceSection;
import com.oracle.truffle.api.vm.ComputeInExecutor.Info;
import com.oracle.truffle.api.vm.PolyglotEngine.Builder;
import com.oracle.truffle.api.vm.PolyglotEngine.Value;
import com.oracle.truffle.api.vm.PolyglotRootNode.EvalRootNode;
import com.oracle.truffle.api.vm.PolyglotRuntime.LanguageShared;

/**
 * A multi-language execution environment for Truffle-implemented {@linkplain Language languages}
 * that supports <em>interoperability</em> among the Truffle languages and with Java, for example
 * cross-language calls, foreign object exchange, and shared <em>global symbols</em>. The
 * environment also includes a framework for <em>instrumentation</em> that supports both built-in
 * services, for example debugging and profiling, as well as API access to dynamic execution state
 * for external tools.
 *
 * <h4>Engine Creation</h4>
 *
 * The {@link PolyglotEngine.Builder Builder} creates new <em>engine</em> instances and allows both
 * application- and language-specific configuration. The following example creates a default
 * instance.
 * <p>
 * {@codesnippet PolyglotEngineSnippets#defaultPolyglotEngine}
 *
 * <h4>Truffle Languages</h4>
 *
 * An engine supports every {@linkplain Language Truffle language} available on the host JVM class
 * path.
 * <p>
 * Languages are initialized on demand, the first time an engine evaluates code of a matching
 * {@linkplain Source#getMimeType() MIME type}. The engine throws an {@link IllegalStateException}
 * if no matching language is available. Languages remain initialized for the lifetime of the
 * engine.
 * <p>
 * Specific language environments can be configured, for example in response to command line
 * options, by building the engine with combinations of language-specific MIME-key-value settings (
 * {@link Builder#config(String, String, Object) Builder.config(String, String, Object)}) and
 * pre-registered global symbols ({@link Builder#globalSymbol(String, Object)
 * Builder.globalSymbol(String, Object)} )
 *
 * <h4>Global Symbols</h4>
 *
 * An engine supports communication among {@linkplain Language languages} via shared named values
 * known as <em>global symbols</em>. These typically implement guest language export/import
 * statements used for <em>language interoperation</em>.
 * <p>
 * Each language dynamically manages a namespace of global symbols. The engine provides its own
 * (static) namespace, configured when the engine is built (
 * {@link Builder#globalSymbol(String, Object) Builder.globalSymbol(String, Object)}).
 * <p>
 * An engine retrieves global symbols by name, first searching the engine's namespace, and then
 * searching all language namespaces in unspecified order, returning the first one found (
 * {@link #findGlobalSymbol(String) findGlobalSymbol(String)}). Name collisions across namespaces
 * are possible and can only be discovered by explicitly retrieving all global symbols with a
 * particular name ({@link #findGlobalSymbols(String) findGlobalSymbols(String)}).
 *
 * <h4>Truffle Cross-language Interoperation</h4>
 *
 * <em>Interoperability</em> among executing guest language programs is supported in part by the
 * cross-language exchange of <em>global symbols</em> whose {@linkplain #findGlobalSymbol(String)
 * retrieval} produces results wrapped {@link Value Value} instances. The {@linkplain Value#get()
 * content} of a {@link Value Value} may be a boxed Java primitive type or a <em>foreign object</em>
 * (implemented internally as a {@link TruffleObject}). Foreign objects support a message-based
 * protocol for access to their contents, possibly including fields and methods.
 * <p>
 * Foreign objects may be functional, in which case cross-language method/procedure calls are
 * possible. Foreign calls return results wrapped in non-null {@link Value Value} instances.
 *
 * <h4>Truffle-Java Interoperation</h4>
 *
 * <em>Interoperability</em> is also supported between Java and guest language programs. For example
 * a Java client can <em>export</em> global symbols during engine creation (
 * {@link Builder#globalSymbol(String, Object) Builder.globalSymbol(String, Object)}) and
 * <em>import</em> them at any time ({@link #findGlobalSymbol(String) findGlobalSymbol(String)}).
 * The {@linkplain Value#get() content} of a {@link Value Value} (for example retrieved from an
 * imported symbol) can be accessed ({@link Value#as(Class) Value.as(Class)}) as an object of
 * requested type (a kind of cross-langauge "cast"). A {@link Value Value} determined to be
 * functional can be called ({@link Value#execute(Object...) Value.execute(Object...)}) and will
 * return the result wrapped in a non-null {@link Value Value} instance.
 * <p>
 * Java clients <em>export values</em> in two ways:
 * <ul>
 * <li>bound to globally accessible names ({@link Builder#globalSymbol(String, Object)
 * Builder.globalSymbol(String, Object)}), or</li>
 * <li>as arguments to foreign method/procedure calls ({@link Value#execute(Object...)
 * Value.execute(Object...)}).</li>
 * </ul>
 * In either case the engine <em>wraps</em> exported non-primitive Java values so that they appear
 * to guest languages the same as other foreign objects. In situations where a Java object is
 * exported and eventually returned (by import or method/procedure call), the identity of the result
 * (obtained by {@link Value#get() Value.get()}) is preserved.
 * <p>
 * Exporting a Java <em>object</em> grants guest language access to the object's public fields and
 * methods. Exporting a Java <em>class</em> grants guest language access to the class's public
 * static fields and public constructors.
 *
 * <h4>Engine Isolation</h4>
 *
 * Engines are isolated using the {@link PolyglotRuntime runtime} they are
 * {@link Builder#runtime(PolyglotRuntime) assocated} with. A runtime is associated with one or more
 * polyglot engines. One runtime is a isolated
 * <a href="https://en.wikipedia.org/wiki/Multitenancy">tenant</a> on a host Virtual Machine. Other
 * than shared host resources such as memory, no aspects of program execution, language
 * environments, or global symbols are shared with other runtimes.
 *
 * <h4>Threading</h4>
 *
 * Guest language code execution is single-threaded, performed on a thread determined by the
 * engine's configuration.
 * <p>
 * <ul>
 * <li>Execution ({@link #eval(Source) eval(Source)}) is by default <em>synchronous</em> (performed
 * on the calling thread) and only permitted on the thread that created the engine.</li>
 * <li>An engine can be configured with a custom Executor ({@link Builder#executor(Executor)
 * Builder.executor(Executor)}) that performs executions on a different thread. In this case the
 * engine requires only that all executions are performed on the same thread.</li>
 * </ul>
 * <p>
 * In contrast, instrumentation-based access to engine state is <em>thread-safe</em>, both from
 * built-in services such as debugging and profiling as well as from external tools.
 *
 * @since 0.9
 * @see TruffleLanguage More information for language implementors.
 */
@SuppressWarnings({"rawtypes"})
public class PolyglotEngine {
    static final PolyglotEngine UNUSABLE_ENGINE = new PolyglotEngine();

    static {
        ensureInitialized();
    }

    static void ensureInitialized() {
        if (VMAccessor.SPI == null || !(VMAccessor.SPI.engineSupport() instanceof LegacyEngineImpl)) {
            VMAccessor.initialize(new LegacyEngineImpl());
        }
    }

    /**
     * Currently we need to have one global profile to support
     * {@link com.oracle.truffle.api.vm.PolyglotEngine.SPIAccessor.LegacyEngineImpl#getCurrentVM()}.
     */
    static final PolyglotEngineProfile GLOBAL_PROFILE = new PolyglotEngineProfile(null);
    static final Object UNSET_CONTEXT = new Object();
    private final Thread initThread;
    private final PolyglotCache cachedTargets;
    private final Map<LanguageShared, Language> sharedToLanguage;
    private final Map<String, Language> mimeTypeToLanguage;
    /* Used for fast context lookup */
    @CompilationFinal(dimensions = 1) final Language[] languageArray;
    final PolyglotRuntime runtime;
    final InputStream in;
    final DispatchOutputStream err;
    final DispatchOutputStream out;
    final ComputeInExecutor.Info executor;

    private volatile boolean disposed;

    static final boolean JDK8OrEarlier = System.getProperty("java.specification.version").compareTo("1.9") < 0;

    static {
        try {
            // We need to ensure that the Instrumentation class is loaded so accessors are created
            // properly.
            Class.forName(TruffleInstrument.class.getName(), true, TruffleInstrument.class.getClassLoader());
        } catch (ClassNotFoundException e) {
            throw new IllegalStateException(e);
        }
    }
    private List<Object[]> config;
    private HashMap<String, Object> globals;

    private final Map<Object, Object> javaInteropCodeCache = new ConcurrentHashMap<>();

    /**
     * Private & temporary only constructor.
     */
    PolyglotEngine() {
        assertNoCompilation();
        ensureInitialized();
        this.initThread = null;
        this.runtime = null;
        this.cachedTargets = null;
        this.languageArray = null;
        this.sharedToLanguage = null;
        this.mimeTypeToLanguage = null;

        this.in = null;
        this.out = null;
        this.err = null;

        this.executor = null;
    }

    /**
     * Constructor used from the builder.
     */
    PolyglotEngine(PolyglotRuntime runtime, Executor executor, InputStream in, DispatchOutputStream out, DispatchOutputStream err, Map<String, Object> globals, List<Object[]> config) {
        assertNoCompilation();

        this.initThread = Thread.currentThread();
        this.runtime = runtime;
        this.languageArray = new Language[runtime.getLanguages().size()];

        this.cachedTargets = new PolyglotCache(this);
        this.sharedToLanguage = new HashMap<>();
        this.mimeTypeToLanguage = new HashMap<>();

        this.in = in;
        this.out = out;
        this.err = err;

        this.executor = ComputeInExecutor.wrap(executor);
        this.globals = new HashMap<>(globals);
        this.config = config;

        initLanguages();
        runtime.notifyEngineCreated();
    }

    private void initLanguages() {
        for (LanguageShared languageShared : runtime.getLanguages()) {
            Language newLanguage = new Language(languageShared);
            sharedToLanguage.put(languageShared, newLanguage);
            assert languageArray[languageShared.languageId] == null : "attempting to overwrite language";
            languageArray[languageShared.languageId] = newLanguage;
            for (String mimeType : languageShared.cache.getMimeTypes()) {
                mimeTypeToLanguage.put(mimeType, newLanguage);
            }
        }
    }

    PolyglotEngine enter() {
        return runtime.engineProfile.enter(this);
    }

    void leave(Object prev) {
        runtime.engineProfile.leave((PolyglotEngine) prev);
    }

    Info executor() {
        return executor;
    }

    private boolean isCurrentVM() {
        return this == runtime.engineProfile.get();
    }

    /**
     * Returns a builder for creating an engine instance. After any configuration methods have been
     * called, the final {@link Builder#build() build()} step creates the engine and installs all
     * available languages. For example:
     *
     * <pre>
     * {@link PolyglotEngine} engine = {@link PolyglotEngine}.{@link PolyglotEngine#newBuilder() newBuilder()}
     *     .{@link Builder#setOut(java.io.OutputStream) setOut}({@link OutputStream yourOutput})
     *     .{@link Builder#setErr(java.io.OutputStream) setErr}({@link OutputStream yourOutput})
     *     .{@link Builder#setIn(java.io.InputStream) setIn}({@link InputStream yourInput})
     *     .{@link Builder#build() build()};
     * </pre>
     *
     * @return a builder to create a new engine with all available languages installed
     * @since 0.10
     */
    public static PolyglotEngine.Builder newBuilder() {
        // making Builder non-static inner class is a
        // nasty trick to avoid the Builder class to appear
        // in Javadoc next to PolyglotEngine class
        PolyglotEngine engine = new PolyglotEngine();
        return engine.new Builder();
    }

    /**
     * @return new builder
     * @deprecated use {@link #newBuilder()}
     * @since 0.9
     */
    @Deprecated
    public static PolyglotEngine.Builder buildNew() {
        return newBuilder();
    }

    /**
     * A builder for creating an engine instance. After any configuration methods have been called,
     * the final {@link Builder#build() build()} step creates the engine and installs all available
     * languages. For example:
     *
     * <pre>
     * {@link PolyglotEngine} engine = {@link PolyglotEngine}.{@link PolyglotEngine#newBuilder() newBuilder()}
     *     .{@link Builder#setOut(java.io.OutputStream) setOut}({@link OutputStream yourOutput})
     *     .{@link Builder#setErr(java.io.OutputStream) setErr}({@link OutputStream yourOutput})
     *     .{@link Builder#setIn(java.io.InputStream) setIn}({@link InputStream yourInput})
     *     .{@link Builder#build() build()};
     * </pre>
     *
     * @since 0.9
     */
    public class Builder {
        private OutputStream out;
        private OutputStream err;
        private InputStream in;
        private PolyglotRuntime runtime;
        private final Map<String, Object> globals = new HashMap<>();
        private Executor executor;
        private List<Object[]> arguments;

        Builder() {
        }

        /**
         * Configures default output for languages running in the {@link PolyglotEngine engine}
         * being built, defaults to {@link System#out}.
         *
         * @param os the stream to use as output
         * @return this builder
         * @since 0.9
         */
        public Builder setOut(OutputStream os) {
            out = os;
            return this;
        }

        /**
         * Configures error output for languages running in the {@link PolyglotEngine engine} being
         * built, defaults to {@link System#err}.
         *
         * @param os the stream to use as output
         * @return this builder
         * @since 0.9
         */
        public Builder setErr(OutputStream os) {
            err = os;
            return this;
        }

        /**
         * Configures default input for languages running in the {@link PolyglotEngine engine} being
         * built, defaults to {@link System#in}.
         *
         * @param is the stream to use as input
         * @return this builder
         * @since 0.9
         */
        public Builder setIn(InputStream is) {
            in = is;
            return this;
        }

        /**
         * Adds {@link Language Language}-specific initialization data to the {@link PolyglotEngine
         * engine} being built. For example:
         *
         * {@link com.oracle.truffle.api.vm.PolyglotEngineSnippets#initializeWithParameters}
         *
         * If the same key is specified multiple times for the same language, only the last one
         * specified applies.
         *
         * @param mimeType identification of the language to which the configuration data is
         *            provided; any of the language's declared MIME types may be used
         *
         * @param key to identify a language-specific configuration element
         * @param value to parameterize initial state of a language
         * @return this builder
         * @since 0.11
         */
        public Builder config(String mimeType, String key, Object value) {
            if (this.arguments == null) {
                this.arguments = new ArrayList<>();
            }
            this.arguments.add(new Object[]{mimeType, key, value});
            return this;
        }

        /**
         * Adds a global symbol (named value) to be exported by the {@link PolyglotEngine engine}
         * being built. Any guest {@link Language Language} can <em>import</em> this symbol, which
         * takes precedence over any symbols exported under the same name by languages. Any number
         * of symbols may be added; in case of name-collision only the last one added will be
         * exported. The namespace of exported global symbols is immutable once the engine is built.
         * <p>
         * See {@linkplain PolyglotEngine "Truffle-Java Interoperation"} for the implications of
         * exporting Java data to guest languages. The following example demonstrates the export of
         * both a Java class and a Java object:
         *
         * {@link com.oracle.truffle.api.vm.PolyglotEngineSnippets#configureJavaInterop}
         *
         * The <code>mul</code> and <code>compose</code> objects are then available to any guest
         * language.
         *
         * @param name name of the global symbol to register
         * @param obj value of the symbol to export
         * @return this builder
         * @see PolyglotEngine#findGlobalSymbol(String)
         * @throws IllegalArgumentException if the object isn't of primitive type and cannot be
         *             converted to {@link TruffleObject}
         * @since 0.9
         */
        public Builder globalSymbol(String name, Object obj) {
            final Object truffleReady = JavaInterop.asTruffleValue(obj);
            globals.put(name, truffleReady);
            return this;
        }

        /**
         * Provides an {@link Executor} for running guest language code asynchronously, on a thread
         * other than the calling thread.
         * <p>
         * By default engines execute both {@link PolyglotEngine#eval(Source)} and
         * {@link Value#execute(java.lang.Object...)} synchronously in the calling thread.
         * <p>
         * A custom {@link Executor} is expected to perform every execution it is given (via
         * {@link Executor#execute(Runnable)}) in order of arrival. An arbitrary thread may be used,
         * but the engine requires that there be only one.
         *
         * @param executor the executor of code to be used by {@link PolyglotEngine engine} being
         *            built
         * @return this builder
         * @since 0.9
         */
        @SuppressWarnings("hiding")
        public Builder executor(Executor executor) {
            this.executor = executor;
            return this;
        }

        /**
         * Associates the {@linkplain #build() to be created} {@link PolyglotEngine engine} with an
         * {@link PolyglotRuntime execution runtime}. By default each {@link PolyglotEngine engine}
         * gets its own private runtime. If the same {@link PolyglotRuntime runtime} is used to
         * create multiple {@link PolyglotEngine engines} then resources and code might be cached
         * between these engines. A private/default or disposed runtime cannot be used to construct
         * an {@link PolyglotEngine engine}. If attempted an {@link IllegalArgumentException} is
         * thrown.
         *
         * Sample usage:
         * <p>
         * {@codesnippet com.oracle.truffle.api.vm.PolyglotEngineSnippets#createEngines}
         * <p>
         *
         * @param polyglotRuntime an instance of runtime to associate this engine with
         * @return this builder
         * @since 0.25
         * @see PolyglotRuntime
         */
        public Builder runtime(PolyglotRuntime polyglotRuntime) {
            checkRuntime(polyglotRuntime);
            this.runtime = polyglotRuntime;
            return this;
        }

        /**
         * Creates an {@link PolyglotEngine engine} configured by builder methods.
         *
         * @return a new engine with all available languages installed
         * @since 0.9
         */
        public PolyglotEngine build() {
            assertNoCompilation();

            InputStream realIn;
            DispatchOutputStream realOut;
            DispatchOutputStream realErr;

            PolyglotRuntime realRuntime = runtime;
            if (realRuntime == null) {
                realRuntime = PolyglotRuntime.newBuilder().setIn(in).setOut(out).setErr(err).build(true);

                realIn = realRuntime.in;
                realOut = realRuntime.out;
                realErr = realRuntime.err;
            } else {
                checkRuntime(realRuntime);
                if (out == null) {
                    realOut = realRuntime.out;
                } else {
                    realOut = INSTRUMENT.createDispatchOutput(out);
                    engine().attachOutputConsumer(realOut, realRuntime.out);
                }
                if (err == null) {
                    realErr = realRuntime.err;
                } else {
                    realErr = INSTRUMENT.createDispatchOutput(err);
                    engine().attachOutputConsumer(realErr, realRuntime.err);
                }
                realIn = in == null ? realRuntime.in : in;
            }

            return new PolyglotEngine(realRuntime, executor, realIn, realOut, realErr, globals, arguments);
        }

        private void checkRuntime(PolyglotRuntime realRuntime) {
            if (realRuntime.disposed) {
                throw new IllegalArgumentException("Given runtime already disposed.");
            }
            if (realRuntime.automaticDispose) {
                throw new IllegalArgumentException(
                                "Cannot reuse private/create runtime of another engine. " +
                                                "Please usine an explicitely created PolyglotRuntime instead.");
            }
        }
    }

    /**
     * Gets the map: MIME type --> {@linkplain Language metadata} for the matching language
     * installed in this engine, whether or not the language has been initialized.
     *
     * @return an immutable map: MIME type --> metadata for the language that supports the source
     *         type
     * @since 0.9
     */
    public Map<String, ? extends Language> getLanguages() {
        return Collections.unmodifiableMap(mimeTypeToLanguage);
    }

    /**
     * Gets the map: {@linkplain Instrument#getId() Instrument ID} --> {@link Instrument} loaded in
     * this {@linkplain PolyglotEngine engine}, whether the instrument is
     * {@linkplain Instrument#isEnabled() enabled} or not.
     *
     * @return map of currently loaded instruments
     * @since 0.9
     * @deprecated use {@link #getRuntime()}.{@link PolyglotRuntime#getInstruments()}.
     */
    @Deprecated
    public Map<String, Instrument> getInstruments() {
        return runtime.instruments;
    }

    /**
     * Access to associated runtime.
     *
     * @return the runtime associated with this engine
     * @since 0.25
     */
    public PolyglotRuntime getRuntime() {
        return runtime;
    }

    /**
     * Evaluates guest language source code, using the installed {@link Language Language} that
     * matches the code's {@link Source#getMimeType() MIME type}. Source code is provided to the
     * engine as {@link Source} objects, which may wrap references to guest language code (e.g. a
     * filename or URL) or may represent code literally as in the example below. The engine returns
     * the result wrapped in an instance of {@link Value Value}, for which Java-typed access
     * (objects) can be created using {@link Value#as(Class) Value.as(Class)}.
     *
     * {@link com.oracle.truffle.api.vm.PolyglotEngineSnippets#evalCode}
     *
     * For sources marked as {@link Source#isInteractive() interactive}, the engine will will do
     * more, depending the language. This may include printing the result, in a language-specific
     * format, to the engine's {@link PolyglotEngine.Builder#setOut standard output}. It might read
     * input values queried by the language.
     * <p>
     * This method is useful for Java applications that <em>interoperate</em> with guest languages.
     * The general strategy is to {@linkplain #eval(Source) evaluate} guest language code that
     * produces the desired language element and then {@linkplain Value#as(Class) create} a Java
     * object of the appropriate type for Java <em>foreign</em> access to the result.
     *
     * @param source guest language code
     * @return result of the evaluation wrapped in a non-null {@link Value}
     * @throws IllegalStateException if no installed language matches the code's MIME type
     * @throws Exception thrown to signal errors while processing the code
     * @see Value#as(Class)
     * @since 0.9
     */
    public Value eval(Source source) {
        assertNoCompilation();
        assert checkThread();
        return evalImpl(findLanguage(source.getMimeType(), true), source);
    }

    private Value evalImpl(final Language l, final Source source) {
        assert checkThread();
        ComputeInExecutor<Object> compute = new ComputeInExecutor<Object>(executor()) {
            @Override
            protected Object compute() {
                CallTarget evalTarget = l.parserCache.get(source);
                if (evalTarget == null) {
                    evalTarget = PolyglotRootNode.createEval(PolyglotEngine.this, l, source);
                    l.parserCache.put(source, evalTarget);
                }
                return evalTarget.call();
            }
        };
        compute.perform();
        return new ExecutorValue(l, compute);
    }

    /**
     * Disposes this engine instance and {@link TruffleLanguage#disposeContext(Object) releases all
     * resources} allocated by languages active in this engine. If a default/private
     * {@link #getRuntime() runtime} is configured for this engine then it is disposed automatically
     * with this engine.
     * <p>
     * Calling any other method on this instance after disposal throws an
     * {@link IllegalStateException}.
     *
     * @since 0.9
     */
    public void dispose() {
        assert checkThread();
        assertNoCompilation();
        disposed = true;

        ComputeInExecutor<Void> compute = new ComputeInExecutor<Void>(executor()) {
            @Override
            protected Void compute() {
                Object prev = enter();
                try {
                    disposeImpl();
                    return null;
                } finally {
                    leave(prev);
                }
            }
        };
        compute.get();
    }

    private void disposeImpl() {
        for (Language language : getLanguages().values()) {
            language.disposeContext();
        }
        runtime.notifyEngineDisposed();
    }

    private Object[] debugger() {
        return runtime.debugger;
    }

    /**
     * Finds a <em>global symbol</em> by name. Returns the symbol in the engine's namespace of
     * {@linkplain Builder#globalSymbol(String, Object) preconfigured} global symbols, if present.
     * Otherwise returns the first symbol found, if any, in a language namespace, which are queried
     * in an unspecified order.
     * <p>
     * Symbol names are language dependent. Cross-language name collisions are possible, in which
     * case this method only returns one of them (use {@link #findGlobalSymbols(String)} to return
     * all of them).
     *
     * @param globalName a global symbol name
     * @return the value of a global symbol with the specified name, <code>null</code> if none
     * @since 0.9
     */
    public Value findGlobalSymbol(final String globalName) {
        assert checkThread();
        assertNoCompilation();

        for (Object v : findGlobalSymbols(globalName)) {
            return (Value) v;
        }
        return null;
    }

    /**
     * Finds all <em>global symbols</em> with a specified name by searching every language's
     * namespace of exported symbols, together with the the engine's namespace of
     * {@linkplain Builder#globalSymbol(String, Object) preconfigured} symbols.
     * <p>
     * The following example shows how this method can be used to retrieve a single global symbol,
     * while treating name collisions as an error.
     *
     * {@link com.oracle.truffle.api.vm.PolyglotEngineSnippets#findAndReportMultipleExportedSymbols}
     *
     * @param globalName a global symbol name
     * @return iterable access to the values of global symbols with the specified name
     * @since 0.22
     */
    public Iterable<Value> findGlobalSymbols(String globalName) {
        assert checkThread();
        assertNoCompilation();
        return new Iterable<Value>() {

            final Iterable<? extends Object> iterable = importSymbol(null, globalName, true);

            public Iterator<Value> iterator() {
                return new Iterator<PolyglotEngine.Value>() {
                    final Iterator<? extends Object> iterator = iterable.iterator();

                    public boolean hasNext() {
                        ComputeInExecutor<Boolean> invokeCompute = new ComputeInExecutor<Boolean>(executor()) {
                            @SuppressWarnings("try")
                            @Override
                            protected Boolean compute() {
                                Object prev = enter();
                                try {
                                    return iterator.hasNext();
                                } finally {
                                    leave(prev);
                                }
                            }
                        };
                        return invokeCompute.get().booleanValue();
                    }

                    public Value next() {
                        ComputeInExecutor<Value> invokeCompute = new ComputeInExecutor<Value>(executor()) {
                            @SuppressWarnings("try")
                            @Override
                            protected Value compute() {
                                Object prev = enter();
                                try {
                                    return (Value) iterator.next();
                                } finally {
                                    leave(prev);
                                }
                            }
                        };
                        return invokeCompute.get();
                    }

                };
            }
        };
    }

    private Iterable<? extends Object> importSymbol(Language filterLanguage, String globalName, boolean needsValue) {
        class SymbolIterator implements Iterator<Object> {
            private final Collection<? extends Language> uniqueLang;
            private Object next;
            private Iterator<? extends Language> explicit;
            private Iterator<? extends Language> implicit;

            SymbolIterator(Collection<? extends Language> uniqueLang, Object first) {
                this.uniqueLang = uniqueLang;
                if (first instanceof DirectValue) {
                    if (needsValue) {
                        this.next = first;
                    } else {
                        this.next = ((DirectValue) first).value;
                    }
                } else {
                    this.next = (needsValue && first != null) ? new DirectValue(null, first) : first;
                }
            }

            @Override
            public boolean hasNext() {
                return findNext() != this;
            }

            @Override
            public Object next() {
                Object res = findNext();
                if (res == this) {
                    throw new NoSuchElementException();
                }
                assert !needsValue || res instanceof Value;
                next = null;
                return res;
            }

            private Object findNext() {
                if (next != null) {
                    return next;
                }

                if (explicit == null) {
                    explicit = uniqueLang.iterator();
                }

                while (explicit.hasNext()) {
                    Language dl = explicit.next();
                    TruffleLanguage.Env env = dl.getEnv(false);
                    if (dl != filterLanguage && env != null) {
                        Object obj = findExportedSymbol(dl, env, globalName, true);
                        if (obj != null) {
                            next = obj;
                            explicit.remove();
                            return next;
                        }
                    }
                }

                if (implicit == null) {
                    implicit = uniqueLang.iterator();
                }

                while (implicit.hasNext()) {
                    Language dl = implicit.next();
                    TruffleLanguage.Env env = dl.getEnv(false);
                    if (dl != filterLanguage && env != null) {
                        Object obj = findExportedSymbol(dl, env, globalName, false);
                        if (obj != null) {
                            next = obj;
                            return next;
                        }
                    }
                }
                return next = this;
            }

            private Object findExportedSymbol(Language lang, TruffleLanguage.Env env, String name, boolean onlyExplicit) {
                Object value = LANGUAGE.findExportedSymbol(env, name, onlyExplicit);
                if (needsValue && value != null) {
                    value = new DirectValue(lang, value);
                }
                return value;
            }
        }
        Object globalObj = globals.get(globalName);
        final Collection<? extends Language> uniqueLang = getLanguages().values();
        return new Iterable<Object>() {
            @Override
            public Iterator<Object> iterator() {
                return new SymbolIterator(new LinkedHashSet<>(uniqueLang), globalObj);
            }
        };
    }

    private static void assertNoCompilation() {
        CompilerAsserts.neverPartOfCompilation("Methods of PolyglotEngine must not be compiled by Truffle. Use Truffle interoperability or a @TruffleBoundary instead.");
    }

    private boolean checkThread() {
        if (initThread != Thread.currentThread()) {
            throw new IllegalStateException("PolyglotEngine created on " + initThread.getName() + " but used on " + Thread.currentThread().getName());
        }
        if (disposed) {
            throw new IllegalStateException("Engine has already been disposed");
        }
        return true;
    }

    private Language findLanguage(String mimeType, boolean failOnError) {
        Language l = mimeTypeToLanguage.get(mimeType);
        if (failOnError && l == null) {
            throw new IllegalStateException("No language for MIME type " + mimeType + " found. Supported types: " + mimeTypeToLanguage.keySet());
        }
        return l;
    }

    //
    // Accessor helper methods
    //

    Language findLanguage(LanguageShared env) {
        return sharedToLanguage.get(env);
    }

    /*
     * Special version for getLanguage for the fast-path.
     */
    Language getLanguage(Class<? extends TruffleLanguage<?>> languageClass) {
        if (CompilerDirectives.isPartialEvaluationConstant(this)) {
            return getLanguageImpl(languageClass);
        } else {
            return getLanguageBoundary(languageClass);
        }
    }

    @TruffleBoundary
    private Language getLanguageBoundary(Class<? extends TruffleLanguage<?>> languageClass) {
        return getLanguageImpl(languageClass);
    }

    private final FinalIntMap languageIndexMap = new FinalIntMap();

    private Language getLanguageImpl(Class<? extends TruffleLanguage<?>> languageClass) {
        int indexValue = languageIndexMap.get(languageClass);
        if (indexValue == -1) {
            CompilerDirectives.transferToInterpreterAndInvalidate();

            Language language = findLanguage(languageClass, false, true);
            indexValue = language.shared.languageId;
            languageIndexMap.put(languageClass, indexValue);
        }
        return languageArray[indexValue];
    }

    Language findLanguage(Class<? extends TruffleLanguage> languageClazz, boolean onlyInitialized, boolean failIfNotFound) {
        for (Language lang : languageArray) {
            assert lang.shared.language != null;
            if (onlyInitialized && lang.getEnv(false) == null) {
                continue;
            }
            TruffleLanguage<?> spi = NODES.getLanguageSpi(lang.shared.language);
            if (languageClazz.isInstance(spi)) {
                return lang;
            }
        }
        if (failIfNotFound) {
            Set<String> languageNames = new HashSet<>();
            for (Language lang : languageArray) {
                languageNames.add(lang.shared.cache.getClassName());
            }
            throw new IllegalStateException("Cannot find language " + languageClazz + " among " + languageNames);
        } else {
            return null;
        }
    }

    Env findEnv(Class<? extends TruffleLanguage> languageClazz, boolean failIfNotFound) {
        Language language = findLanguage(languageClazz, true, failIfNotFound);
        if (language != null) {
            return language.getEnv(false);
        }
        return null;
    }

    /**
     * A future value wrapper. A user level wrapper around values returned by evaluation of various
     * {@link PolyglotEngine} functions like {@link PolyglotEngine#findGlobalSymbol(String)} and
     * {@link PolyglotEngine#eval(Source)} or a value returned by
     * {@link #execute(java.lang.Object...) a subsequent execution}. In case the
     * {@link PolyglotEngine} has been initialized for
     * {@link Builder#executor(java.util.concurrent.Executor) asynchronous execution}, the
     * {@link Value} represents a future - i.e., it is returned immediately, leaving the execution
     * running on behind.
     *
     * @since 0.9
     */
    public abstract class Value {
        private final Language language;
        private CallTarget executeTarget;
        private CallTarget asJavaObjectTarget;

        Value(Language language) {
            this.language = language;
        }

        abstract boolean isDirect();

        abstract Object value();

        @SuppressWarnings("unchecked")
        private <T> T unwrapJava(Object value) {
            CallTarget unwrapTarget = cachedTargets.lookupAsJava(value.getClass());
            return (T) unwrapTarget.call(value, Object.class);
        }

        @SuppressWarnings("unchecked")
        private <T> T asJavaObject(Class<T> type, Object value) {
            if (asJavaObjectTarget == null) {
                asJavaObjectTarget = cachedTargets.lookupAsJava(value == null ? void.class : value.getClass());
            }
            return (T) asJavaObjectTarget.call(value, type);
        }

        @SuppressWarnings("try")
        private Object executeDirect(Object[] args) {
            Object value = value();
            if (executeTarget == null) {
                executeTarget = cachedTargets.lookupExecute(value.getClass());
            }
            return executeTarget.call(value, args);
        }

        /**
         * Returns the object represented by this value, possibly null. The <em>raw</em> object can
         * either be a wrapped primitive type (e.g. {@link Number}, {@link String},
         * {@link Character}, {@link Boolean}) or a {@link TruffleObject} representing more complex
         * object created by a language.
         *
         * @return the object, possibly <code>null</code>
         * @throws Exception in case it is not possible to obtain the value of the object
         * @since 0.9
         */
        public Object get() {
            Object result = waitForSymbol();
            if (result instanceof TruffleObject) {
                result = unwrapJava(ConvertedObject.value(result));
                if (result instanceof TruffleObject) {
                    result = EngineTruffleObject.wrap(PolyglotEngine.this, result);
                }
            }
            return ConvertedObject.isNull(result) ? null : result;
        }

        /**
         * Creates Java-typed foreign access to the object wrapped by this {@link Value Value}, a
         * kind of cross-language "cast". Results depend on the requested type:
         * <ul>
         * <li>For primitive types such as {@link Number}, the value is simply cast and returned.
         * </li>
         * <li>A {@link String} is produced by the language that returned the value.</li>
         * <li>A {@link FunctionalInterface} instance is returned if the value
         * {@link Message#IS_EXECUTABLE can be executed}.</li>
         * <li>Aggregate types such as {@link List} and {@link Map} are supported, including when
         * used in combination with nested generics.</li>
         * </ul>
         * <p>
         * This method is useful for Java applications that <em>interoperate</em> with guest
         * language code. The general strategy is to {@linkplain PolyglotEngine#eval(Source)
         * evaluate} guest language code that produces the desired language element and then use
         * this method to create a Java object of the appropriate type for Java access to the
<<<<<<< HEAD
         * result. The tutorial <a href=
         * "{@docRoot}/com/oracle/truffle/tutorial/embedding/package-summary.html"> "Embedding
         * Truffle Languages in Java"</a> contains examples.
=======
         * result.
>>>>>>> c4cfad42
         *
         * @param <T> the type of the requested view
         * @param representation an interface describing the requested access (must be an interface)
         * @return instance of the view wrapping the object of this value
         * @throws Exception in case it is not possible to obtain the value of the object
         * @throws ClassCastException if the value cannot be converted to desired view
         * @since 0.9
         */
        @SuppressWarnings("unchecked")
        public <T> T as(final Class<T> representation) {
            Object original = waitForSymbol();
            Object unwrapped = original;

            if (original instanceof TruffleObject) {
                Object realOrig = ConvertedObject.original(original);
                unwrapped = new ConvertedObject((TruffleObject) realOrig, unwrapJava(realOrig));
            }
            if (representation == String.class) {
                Object unwrappedConverted = ConvertedObject.original(unwrapped);
                Object string;
                if (language != null) {
                    PolyglotEngine prev = enter();
                    try {
                        string = LANGUAGE.toStringIfVisible(language.getEnv(false), unwrappedConverted, false);
                    } finally {
                        leave(prev);
                    }
                } else {
                    /* Language can be null for PolyglotEngine global config values. */
                    string = unwrappedConverted.toString();
                }
                return representation.cast(string);

            }
            if (ConvertedObject.isInstance(representation, unwrapped)) {
                return ConvertedObject.cast(representation, unwrapped);
            }

            if (original instanceof TruffleObject) {
                original = EngineTruffleObject.wrap(PolyglotEngine.this, original);
            }
            Object javaValue = asJavaObject(representation, original);
            if (representation.isPrimitive()) {
                return (T) javaValue;
            } else {
                return representation.cast(javaValue);
            }
        }

        /**
         * Invokes the symbol. If the symbol represents a function, then it should be invoked with
         * provided arguments. If the symbol represents a field, then first argument (if provided)
         * should set the value to the field; the return value should be the actual value of the
         * field when the <code>invoke</code> method returns.
         *
         * @param thiz this/self in language that support such concept; use <code>null</code> to let
         *            the language use default this/self or ignore the value
         * @param args arguments to pass when invoking the symbol
         * @return symbol wrapper around the value returned by invoking the symbol, never
         *         <code>null</code>
         * @throws Exception signals problem during execution
         * @since 0.9
         */
        @Deprecated
        public Value invoke(final Object thiz, final Object... args) {
            return execute(args);
        }

        /**
         * Executes this value, depending on its content.
         * <ul>
         *
         * <li>If the value represents a function, makes a <em>foreign function call</em> using
         * appropriate Java arguments.</li>
         *
         * <li>If the value represents a field, then sets the field to the value of the first
         * argument, if provided, and returns the (possibly new) value of the field.</li>
         * </ul>
         * <p>
         * This method is useful for Java applications that <em>interoperate</em> with guest
         * language code. The general strategy is to {@linkplain PolyglotEngine#eval(Source)
         * evaluate} guest language code that produces the desired language element. If that element
         * is a guest language function, this method allows direct execution without giving the
<<<<<<< HEAD
         * function a Java type. The tutorial <a href=
         * "{@docRoot}/com/oracle/truffle/tutorial/embedding/package-summary.html"> "Embedding
         * Truffle Languages in Java"</a> contains examples.
=======
         * function a Java type.
>>>>>>> c4cfad42
         *
         * @param args arguments to pass when executing the value
         * @return result of the execution wrapped in a non-null {@link Value}
         * @throws Exception signals problem during execution
         * @since 0.9
         */
        public Value execute(final Object... args) {
            if (isDirect()) {
                Object ret = executeDirect(args);
                return new DirectValue(language, ret);
            }
            assertNoCompilation();

            get();
            ComputeInExecutor<Object> invokeCompute = new ComputeInExecutor<Object>(PolyglotEngine.this.executor()) {
                @SuppressWarnings("try")
                @Override
                protected Object compute() {
                    return executeDirect(args);
                }
            };
            invokeCompute.perform();
            return new ExecutorValue(language, invokeCompute);
        }

        private Object waitForSymbol() {
            assertNoCompilation();
            assert PolyglotEngine.this.checkThread();
            Object value = value();
            assert value != null;
            assert !(value instanceof EngineTruffleObject);
            return value;
        }

        /**
         * Get a meta-object of this value, if any. The meta-object represents a description of the
         * value, reveals it's kind and it's features.
         *
         * @return a value representing the meta-object, or <code>null</code>
         * @since 0.24
         */
        public Value getMetaObject() {
            if (language == null) {
                return null;
            }
            ComputeInExecutor<Object> invokeCompute = new ComputeInExecutor<Object>(executor()) {
                @SuppressWarnings("try")
                @Override
                protected Object compute() {
                    Object prev = enter();
                    try {
                        return LANGUAGE.findMetaObject(language.getEnv(true), ConvertedObject.original(value()));
                    } finally {
                        leave(prev);
                    }
                }
            };
            Object value = invokeCompute.get();
            if (value != null) {
                return new DirectValue(language, value);
            } else {
                return null;
            }
        }

        /**
         * Get a source location where this value is declared, if any.
         *
         * @return a source location of the object, or <code>null</code>
         * @since 0.24
         */
        public SourceSection getSourceLocation() {
            if (language == null) {
                return null;
            }
            ComputeInExecutor<SourceSection> invokeCompute = new ComputeInExecutor<SourceSection>(executor()) {
                @SuppressWarnings("try")
                @Override
                protected SourceSection compute() {
                    Object prev = enter();
                    try {
                        return LANGUAGE.findSourceLocation(language.getEnv(true), ConvertedObject.original(value()));
                    } finally {
                        leave(prev);
                    }
                }
            };
            return invokeCompute.get();
        }
    }

    private class DirectValue extends Value {
        private final Object value;

        DirectValue(Language language, Object value) {
            super(language);
            this.value = value;
            assert value != null;
        }

        @Override
        boolean isDirect() {
            return true;
        }

        @Override
        Object value() {
            return value;
        }

        @Override
        public String toString() {
            return "PolyglotEngine.Value[value=" + value + ",computed=true,exception=null]";
        }
    }

    private class ExecutorValue extends Value {
        private final ComputeInExecutor<Object> compute;

        ExecutorValue(Language language, ComputeInExecutor<Object> compute) {
            super(language);
            this.compute = compute;
        }

        @Override
        boolean isDirect() {
            return false;
        }

        @Override
        Object value() {
            return compute.get();
        }

        @Override
        public String toString() {
            return "PolyglotEngine.Value[" + compute + "]";
        }
    }

    /**
     * A handle for an <em>instrument</em> installed in an engine, usable from other threads, that
     * can observe and inject behavior into language execution. The handle provides access to the
     * instrument's metadata and allows the instrument to be dynamically
     * {@linkplain Instrument#setEnabled(boolean) enabled/disabled} in the engine.
     * <p>
     * All methods here, as well as instrumentation services in general, can be used safely from
     * threads other than the engine's single execution thread.
     * <p>
     * Refer to {@link TruffleInstrument} for information about implementing and installing
     * instruments.
     *
     * @since 0.9
     * @deprecated Use {@link PolyglotRuntime.Instrument}.
     */
    @Deprecated
    public final class Instrument extends PolyglotRuntime.Instrument {
        Instrument(PolyglotRuntime runtime, InstrumentCache cache) {
            runtime.super(cache);
        }
    }

    /**
     * A handle for a Truffle language installed in a {@link PolyglotEngine}. The handle provides
     * access to the language's metadata, including the language's {@linkplain #getName() name},
     * {@linkplain #getVersion() version}, and supported {@linkplain #getMimeTypes() MIME types}.
     * <p>
     * A Truffle language implementation is an extension of the abstract class
     * {@link TruffleLanguage}, where more details about interactions between languages and engines
     * can be found.
     *
     * @see PolyglotEngine#getLanguages()
     * @since 0.9
     */
    public class Language {
        private volatile TruffleLanguage.Env env;
        final LanguageShared shared;
        @CompilationFinal volatile Object context = UNSET_CONTEXT;
        private final Map<Source, CallTarget> parserCache;

        Language(LanguageShared shared) {
            this.shared = shared;
            this.parserCache = new WeakHashMap<>();
        }

        PolyglotEngine engine() {
            return PolyglotEngine.this;
        }

        Object context() {
            return context;
        }

        /**
         * Gets the MIME types supported by this language.
         *
         * @return an immutable set of supported MIME types
         * @since 0.9
         */
        public Set<String> getMimeTypes() {
            return shared.cache.getMimeTypes();
        }

        /**
         * Gets the human-readable name of this language.
         *
         * @return a human-friendly name
         * @since 0.9
         */
        public String getName() {
            return shared.cache.getName();
        }

        /**
         * Gets the version of this language.
         *
         * @return a version string
         * @since 0.9
         */
        public String getVersion() {
            return shared.cache.getVersion();
        }

        /**
         * Returns whether this language supports interactive evaluation of {@link Source sources}.
         * Such languages should be displayed in interactive environments and presented to the user.
         *
         * @return <code>true</code> if and only if this language implements an interactive response
         *         to evaluation of interactive sources.
         * @since 0.22
         */
        public boolean isInteractive() {
            return shared.cache.isInteractive();
        }

        /**
         * Evaluates code using this language, ignoring the code's {@link Source#getMimeType() MIME
         * type}.
         * <p>
         * When evaluating an {@link Source#isInteractive() interactive source} the result of the
         * {@link com.oracle.truffle.api.vm.PolyglotEngine#eval evaluation} is
         * {@link TruffleLanguage#isVisible(Object, Object) tested to be visible} and if the value
         * is visible, it gets {@link TruffleLanguage#toString(Object, Object) converted to string}
         * and printed to {@link com.oracle.truffle.api.vm.PolyglotEngine.Builder#setOut standard
         * output}.
         *
         * @param source code to execute
         * @return a non-null {@link Value} that holds the result
         * @throws Exception thrown to signal errors while processing the code
         * @since 0.9
         */
        public Value eval(Source source) {
            assertNoCompilation();
            return evalImpl(this, source);
        }

        /**
         * Returns this language's <em>global object</em>, {@code null} if not supported.
         * <p>
         * The result is expected to be a {@link TruffleObject} (e.g. a native object from the other
         * language) but technically it can also be one of Java's primitive wrappers (
         * {@link Integer} , {@link Double}, {@link Short}, etc.).
         *
         * @return this language's global object, <code>null</code> if the language has none
         * @since 0.9
         */
        @SuppressWarnings("try")
        public Value getGlobalObject() {
            assert checkThread();
            ComputeInExecutor<Value> compute = new ComputeInExecutor<Value>(executor()) {
                @Override
                protected Value compute() {
                    Object prev = enter();
                    try {
                        Object res = LANGUAGE.languageGlobal(getEnv(true));
                        if (res == null) {
                            return null;
                        }
                        return new DirectValue(Language.this, res);
                    } finally {
                        leave(prev);
                    }
                }
            };
            return compute.get();
        }

        void disposeContext() {
            if (env != null) {
                synchronized (this) {
                    Env localEnv = this.env;
                    assert localEnv != null;
                    if (localEnv != null) {
                        try {
                            LANGUAGE.dispose(localEnv);
                        } catch (Exception | Error ex) {
                            ex.printStackTrace();
                        }
                        this.env = null;
                        context = UNSET_CONTEXT;
                    }
                }
            }
        }

        TruffleLanguage.Env getEnv(boolean create) {
            TruffleLanguage.Env localEnv = env;
            if ((localEnv == null && create)) {
                // getEnv is accessed from the instrumentation code so it needs to be
                // thread-safe.
                synchronized (this) {
                    localEnv = env;
                    if (localEnv == null && create) {
                        localEnv = LANGUAGE.createEnv(this, shared.getLanguageEnsureInitialized(), engine().out, engine().err, engine().in,
                                        getArgumentsForLanguage(), new OptionValuesImpl(null, shared.options), new String[0]);
                        this.env = localEnv;
                        context = LANGUAGE.createEnvContext(localEnv);
                        LANGUAGE.postInitEnv(localEnv);
                    }
                }
            }
            return localEnv;
        }

        /** @since 0.9 */
        @Override
        public String toString() {
            return "[" + getName() + "@ " + getVersion() + " for " + getMimeTypes() + "]";
        }

        private Map<String, Object> getArgumentsForLanguage() {
            if (config == null) {
                return Collections.emptyMap();
            }

            Map<String, Object> forLanguage = new HashMap<>();
            for (Object[] mimeKeyValue : config) {
                if (shared.cache.getMimeTypes().contains(mimeKeyValue[0])) {
                    forLanguage.put((String) mimeKeyValue[1], mimeKeyValue[2]);
                }
            }
            return Collections.unmodifiableMap(forLanguage);
        }

    } // end of Language

    //
    // Accessor helper methods
    //

    static final class LegacyEngineImpl extends EngineSupport {

        @Override
        public boolean isDisposed(Object vmObject) {
            return ((Language) vmObject).engine().disposed;
        }

        @Override
        public Object contextReferenceGet(Object vmObject) {
            return findVMObject(vmObject).getCurrentContext();
        }

        @Override
        public Env getEnvForLanguage(Object vmObject, String languageId, String mimeType) {
            return ((Language) vmObject).engine().findLanguage(mimeType, true).getEnv(true);
        }

        @Override
        public OptionValues getCompilerOptionValues(RootNode rootNode) {
            // not supported for PolyglotEngine
            return null;
        }

        @Override
        public boolean isHostAccessAllowed(Object vmObject, Env env) {
            return false;
        }

        @Override
        public Object lookupHostSymbol(Object vmObject, Env env, String symbolName) {
            return null;
        }

        @Override
        public Object getVMFromLanguageObject(Object engineObject) {
            return ((LanguageShared) engineObject).runtime;
        }

        @Override
        public Env getEnvForInstrument(Object vmObject, String languageId, String mimeType) {
            PolyglotEngine currentVM = ((Instrument) vmObject).getRuntime().currentVM();
            if (currentVM == null) {
                throw new IllegalStateException("No current engine found.");
            }
            Language lang = currentVM.findLanguage(mimeType, true);
            Env env = lang.getEnv(true);
            assert env != null;
            return env;
        }

        @Override
        public <T> T lookup(InstrumentInfo info, Class<T> serviceClass) {
            Object vmObject = LANGUAGE.getVMObject(info);
            Instrument instrument = (Instrument) vmObject;
            return instrument.lookup(serviceClass);
        }

        @Override
        public <S> S lookup(LanguageInfo language, Class<S> type) {
            LanguageShared cache = (LanguageShared) NODES.getEngineObject(language);
            return LANGUAGE.lookup(cache.getLanguageEnsureInitialized(), type);
        }

        @SuppressWarnings("unchecked")
        @Override
        public <C, T extends TruffleLanguage<C>> C getCurrentContext(Class<T> languageClass) {
            PolyglotEngine engine = PolyglotEngine.GLOBAL_PROFILE.get();
            if (engine == null) {
                CompilerDirectives.transferToInterpreter();
                throw new IllegalStateException("No current context available.");
            }
            Language language = engine.getLanguage(languageClass);
            if (language.env == null || language.context == UNSET_CONTEXT) {
                CompilerDirectives.transferToInterpreter();
                throw new IllegalStateException("No current context available.");
            }
            return (C) language.context;
        }

        @Override
        public TruffleContext getPolyglotContext(Object vmObject) {
            throw new UnsupportedOperationException("Polyglot contexts are not supported within PolygotEngine.");
        }

        @Override
        public <T extends TruffleLanguage<?>> T getCurrentLanguage(Class<T> languageClass) {
            PolyglotEngine engine = PolyglotEngine.GLOBAL_PROFILE.get();
            if (engine == null) {
                CompilerDirectives.transferToInterpreter();
                throw new IllegalStateException("No current language available.");
            }
            Language language = engine.getLanguage(languageClass);
            return languageClass.cast(NODES.getLanguageSpi(language.shared.language));
        }

        @Override
        public Map<String, LanguageInfo> getLanguages(Object vmObject) {
            PolyglotRuntime vm;
            if (vmObject instanceof Language) {
                vm = ((Language) vmObject).shared.getRuntime();
            } else if (vmObject instanceof Instrument) {
                vm = ((Instrument) vmObject).getRuntime();
            } else {
                throw new AssertionError();
            }
            return vm.languageInfos;
        }

        @Override
        public Map<String, InstrumentInfo> getInstruments(Object vmObject) {
            PolyglotRuntime vm;
            if (vmObject instanceof Language) {
                vm = ((Language) vmObject).shared.getRuntime();
            } else if (vmObject instanceof Instrument) {
                vm = ((Instrument) vmObject).getRuntime();
            } else {
                throw new AssertionError();
            }
            return vm.instrumentInfos;
        }

        @Override
        public Env getEnvForInstrument(LanguageInfo language) {
            return ((LanguageShared) NODES.getEngineObject(language)).currentLanguage().getEnv(true);
        }

        @Override
        public Env getExistingEnvForInstrument(LanguageInfo language) {
            return ((LanguageShared) NODES.getEngineObject(language)).currentLanguage().getEnv(false);
        }

        @Override
        public LanguageInfo getObjectLanguage(Object obj, Object vmObject) {
            for (LanguageShared ls : ((Instrument) vmObject).getRuntime().getLanguages()) {
                if (!ls.initialized) {
                    continue;
                }
                Env env = ls.currentLanguage().getEnv(false);
                if (env != null && LANGUAGE.isObjectOfLanguage(env, obj)) {
                    return ls.language;
                }
            }
            return null;
        }

        @Override
        public Object getCurrentVM() {
            return PolyglotEngine.GLOBAL_PROFILE.get();
        }

        @Override
        public boolean isEvalRoot(RootNode target) {
            if (target instanceof EvalRootNode) {
                PolyglotEngine engine = ((EvalRootNode) target).getEngine();
                return engine.isCurrentVM();
            }
            return false;
        }

        @Override
        public boolean isMimeTypeSupported(Object vmObject, String mimeType) {
            return ((Language) vmObject).engine().findLanguage(mimeType, false) != null;
        }

        @Override
        public Env findEnv(Object vmObject, Class<? extends TruffleLanguage> languageClass, boolean failIfNotFound) {
            return ((PolyglotEngine) vmObject).findEnv(languageClass, failIfNotFound);
        }

        @Override
        public Object getInstrumentationHandler(Object vmObject) {
            return ((LanguageShared) vmObject).getRuntime().instrumentationHandler;
        }

        @Override
        public Iterable<? extends Object> importSymbols(Object languageShared, Env env, String globalName) {
            Language language = (Language) languageShared;
            return language.engine().importSymbol(language, globalName, false);
        }

        @Override
        public Object importSymbol(Object vmObject, Env env, String symbolName) {
            Iterator<? extends Object> symbolIterator = importSymbols(vmObject, env, symbolName).iterator();
            if (!symbolIterator.hasNext()) {
                return null;
            }
            return symbolIterator.next();
        }

        @Override
        public Object lookupSymbol(Object vmObject, Env env, LanguageInfo targetLanguage, String symbolName) {
            // not supported in PolyglotEngine.
            return null;
        }

        @Override
        public void exportSymbol(Object vmObject, String symbolName, Object value) {
            Language language = (Language) vmObject;
            HashMap<String, Object> global = language.engine().globals;
            if (value == null) {
                global.remove(symbolName);
            } else {
                global.put(symbolName, language.engine().new DirectValue(language, value));
            }
        }

        @Override
        public Map<String, ?> getExportedSymbols(Object vmObject) {
            Instrument instrument = (Instrument) vmObject;
            HashMap<String, Object> globals = instrument.getRuntime().currentVM().globals;
            return new AbstractMap<String, Object>() {
                @Override
                public Set<Map.Entry<String, Object>> entrySet() {
                    LinkedHashSet<Map.Entry<String, Object>> valueEntries = new LinkedHashSet<>(globals.size());
                    for (Map.Entry<String, Object> entry : globals.entrySet()) {
                        String name = entry.getKey();
                        Object value = entry.getValue();
                        if (value instanceof DirectValue) {
                            value = ((DirectValue) value).value;
                        }
                        value = toGuestValue(value, vmObject);
                        Map.Entry<String, Object> valueEntry = new AbstractMap.SimpleImmutableEntry<>(name, value);
                        valueEntries.add(valueEntry);
                    }
                    return Collections.unmodifiableSet(valueEntries);
                }

                @Override
                public org.graalvm.polyglot.Value remove(Object key) {
                    throw new UnsupportedOperationException();
                }
            };
        }

        @Override
        public BiFunction<Object, Object, Object> createToGuestValueNode() {
            return new BiFunction<Object, Object, Object>() {
                @TruffleBoundary
                public Object apply(Object t, Object u) {
                    return toGuestValue(u, t);
                }
            };
        }

        @Override
        public BiFunction<Object, Object[], Object[]> createToGuestValuesNode() {
            return new BiFunction<Object, Object[], Object[]>() {
                @TruffleBoundary
                public Object[] apply(Object t, Object[] u) {
                    for (int i = 0; i < u.length; i++) {
                        u[i] = toGuestValue(u[i], t);
                    }
                    return u;
                }
            };
        }

        @Override
        public RootNode wrapHostBoundary(ExecutableNode executableNode, Supplier<String> name) {
            return new RootNode(null) {

                @Override
                public Object execute(VirtualFrame frame) {
                    return executableNode.execute(frame);
                }

                @Override
                public String getName() {
                    return name.get();
                }
            };
        }

        @SuppressWarnings("deprecation")
        @Override
        public <C> com.oracle.truffle.api.impl.FindContextNode<C> createFindContextNode(TruffleLanguage<C> lang) {
            Object vm = getCurrentVM();
            if (vm == null) {
                throw new IllegalStateException("Cannot access current vm.");
            }
            return new FindContextNodeImpl<>(findEnv(vm, lang.getClass(), true));
        }

        @Override
        public void registerDebugger(Object vm, Object debugger) {
            PolyglotEngine engine = (PolyglotEngine) vm;
            assert engine.debugger()[0] == null || engine.debugger()[0] == debugger;
            engine.debugger()[0] = debugger;
        }

        @Override
        public Object findOriginalObject(Object truffleObject) {
            if (truffleObject instanceof EngineTruffleObject) {
                return ((EngineTruffleObject) truffleObject).getDelegate();
            }
            return truffleObject;
        }

        @Override
        public NullPointerException newNullPointerException(String message, Throwable cause) {
            NullPointerException npe = new NullPointerException(message);
            npe.initCause(cause);
            return npe;
        }

        @Override
        public <T> T installJavaInteropCodeCache(Object languageContext, Object key, T value, Class<T> expectedType) {
            PolyglotEngine engine = (PolyglotEngine) languageContext;
            if (engine == null) {
                engine = PolyglotEngine.GLOBAL_PROFILE.get();
            }
            if (engine == null) {
                return value;
            }
            T result = expectedType.cast(engine.javaInteropCodeCache.putIfAbsent(key, value));
            if (result != null) {
                return result;
            } else {
                return value;
            }
        }

        @Override
        public <T> T lookupJavaInteropCodeCache(Object languageContext, Object key, Class<T> expectedType) {
            PolyglotEngine engine = (PolyglotEngine) languageContext;
            if (engine == null) {
                engine = PolyglotEngine.GLOBAL_PROFILE.get();
            }
            if (engine == null) {
                return null;
            }
            return expectedType.cast(engine.javaInteropCodeCache.get(key));
        }

        private static LanguageShared findVMObject(Object obj) {
            return ((LanguageShared) obj);
        }

        @Override
        public Object toGuestValue(Object obj, Object languageContext) {
            return JavaInterop.asTruffleValue(obj);
        }

        @Override
        public org.graalvm.polyglot.Value toHostValue(Object obj, Object languageContext) {
            throw new UnsupportedOperationException();
        }

        @Override
        public Iterable<Scope> createDefaultLexicalScope(Node node, Frame frame) {
            return DefaultScope.lexicalScope(node, frame);
        }

        @Override
        public Iterable<Scope> createDefaultTopScope(TruffleLanguage<?> language, Object context, Object global) {
            return DefaultScope.topScope(language, context, global);
        }

        @Override
        public void reportAllLanguageContexts(Object vmObject, Object contextsListener) {
            throw new UnsupportedOperationException("Internal contexts are not supported within PolygotEngine.");
        }

        @Override
        public void reportAllContextThreads(Object vmObject, Object threadsListener) {
            throw new UnsupportedOperationException("Internal contexts are not supported within PolygotEngine.");
        }

        @Override
        public TruffleContext getParentContext(Object impl) {
            throw new UnsupportedOperationException("Internal contexts are not supported within PolygotEngine.");
        }

        @Override
        public void closeInternalContext(Object impl) {
            throw new UnsupportedOperationException("Internal contexts are not supported within PolygotEngine.");
        }

        @Override
        public Object createInternalContext(Object vmObject, Map<String, Object> config, TruffleContext context) {
            throw new UnsupportedOperationException("Internal contexts are not supported within PolygotEngine.");
        }

        @Override
        public void initializeInternalContext(Object vmObject, Object contextImpl) {
            throw new UnsupportedOperationException("Internal contexts are not supported within PolygotEngine.");
        }

        @Override
        public Object enterInternalContext(Object impl) {
            throw new UnsupportedOperationException("Internal contexts are not supported within PolygotEngine.");
        }

        @Override
        public void leaveInternalContext(Object impl, Object prev) {
            throw new UnsupportedOperationException("Internal contexts are not supported within PolygotEngine.");
        }

        @Override
        public boolean isCreateThreadAllowed(Object vmObject) {
            return false;
        }

        @Override
        public RuntimeException wrapHostException(Throwable exception) {
            return PolyglotImpl.wrapHostException(exception);
        }

        @Override
        public boolean isHostException(Throwable exception) {
            return exception instanceof HostException;
        }

        @Override
        public Throwable asHostException(Throwable exception) {
            return ((HostException) exception).getOriginal();
        }

        @Override
        public ClassCastException newClassCastException(String message, Throwable cause) {
            return cause == null ? new PolyglotClassCastException(message) : new PolyglotClassCastException(message, cause);
        }

        @Override
        public IllegalArgumentException newIllegalArgumentException(String message, Throwable cause) {
            return cause == null ? new PolyglotIllegalArgumentException(message) : new PolyglotIllegalArgumentException(message, cause);
        }

        @Override
        public UnsupportedOperationException newUnsupportedOperationException(String message, Throwable cause) {
            return cause == null ? new PolyglotUnsupportedException(message) : new PolyglotUnsupportedException(message, cause);
        }

        @Override
        public ArrayIndexOutOfBoundsException newArrayIndexOutOfBounds(String message, Throwable cause) {
            return cause == null ? new PolyglotArrayIndexOutOfBoundsException(message) : new PolyglotArrayIndexOutOfBoundsException(message, cause);
        }

        @Override
        public Object getCurrentHostContext() {
            return null;
        }

        @Override
        public Object legacyTckEnter(Object vm) {
            return ((PolyglotEngine) vm).enter();
        }

        @Override
        public void legacyTckLeave(Object vm, Object prev) {
            ((PolyglotEngine) vm).leave(prev);
        }

        @Override
        public <T> T getOrCreateRuntimeData(Object sourceVM, Supplier<T> constructor) {
            throw new UnsupportedOperationException("Not supported in legacy engine.");
        }

        @Override
        public Thread createThread(Object vmObject, Runnable runnable, Object context) {
            throw new IllegalStateException("createThread is not supported.");
        }

        @Override
        public org.graalvm.polyglot.SourceSection createSourceSection(Object vmObject, org.graalvm.polyglot.Source source, SourceSection sectionImpl) {
            throw new UnsupportedOperationException("Not supported in legacy engine.");
        }
    }

}

class PolyglotEngineSnippets {
    abstract class YourLang extends TruffleLanguage<Object> {
        public static final String MIME_TYPE = "application/my-test-lang";
    }

    public static PolyglotEngine defaultPolyglotEngine() {
        // @formatter:off
        // BEGIN: PolyglotEngineSnippets#defaultPolyglotEngine
        PolyglotEngine engine = PolyglotEngine.newBuilder().build();
        // END: PolyglotEngineSnippets#defaultPolyglotEngine
        // @formatter:on
        return engine;
    }

    public static PolyglotEngine createPolyglotEngine(OutputStream yourOutput, InputStream yourInput) {
        // @formatter:off
        // BEGIN: PolyglotEngineSnippets#createPolyglotEngine
        PolyglotEngine engine = PolyglotEngine.newBuilder().
            setOut(yourOutput).
            setErr(yourOutput).
            setIn(yourInput).
            build();
        // END: PolyglotEngineSnippets#createPolyglotEngine
        // @formatter:on
        return engine;
    }

    public static int evalCode() {
        // @formatter:off
        // BEGIN: com.oracle.truffle.api.vm.PolyglotEngineSnippets#evalCode
        Source src = Source.newBuilder("3 + 39").
                        mimeType("application/my-test-lang").
                        name("example.test-lang").
                        build();
        PolyglotEngine engine = PolyglotEngine.newBuilder().build();
        Value result = engine.eval(src);
        int answer = result.as(Integer.class);
        // END: com.oracle.truffle.api.vm.PolyglotEngineSnippets#evalCode
        // @formatter:on
        return answer;
    }

    public static PolyglotEngine initializeWithParameters() {
        // @formatter:off
        // BEGIN: com.oracle.truffle.api.vm.PolyglotEngineSnippets#initializeWithParameters
        String[] args = {"--kernel", "Kernel.som", "--instrument", "dyn-metrics"};
        PolyglotEngine.Builder builder = PolyglotEngine.newBuilder();
        builder.config(YourLang.MIME_TYPE, "CMD_ARGS", args);
        PolyglotEngine engine = builder.build();
        // END: com.oracle.truffle.api.vm.PolyglotEngineSnippets#initializeWithParameters
        // @formatter:on
        return engine;
    }

    // @formatter:off
    // BEGIN: com.oracle.truffle.api.vm.PolyglotEngineSnippets#configureJavaInterop
    public static final class Multiplier {
        public static int mul(int x, int y) {
            return x * y;
        }
    }

    public interface Multiply {
        int mul(int x, int y);
    }

    public static PolyglotEngine configureJavaInterop(Multiply multiply) {
        TruffleObject staticAccess = JavaInterop.asTruffleObject(Multiplier.class);
        TruffleObject instanceAccess = JavaInterop.asTruffleObject(multiply);

        PolyglotEngine engine = PolyglotEngine.newBuilder().
            globalSymbol("mul", staticAccess).
            globalSymbol("compose", instanceAccess).
            build();

        return engine;
    }
    // END: com.oracle.truffle.api.vm.PolyglotEngineSnippets#configureJavaInterop
    // @formatter:on

    static PolyglotEngine configureJavaInteropWithMul() {
        PolyglotEngineSnippets.Multiply multi = new PolyglotEngineSnippets.Multiply() {
            @Override
            public int mul(int x, int y) {
                return x * y;
            }
        };
        return configureJavaInterop(multi);
    }

    // @formatter:off
    // BEGIN: com.oracle.truffle.api.vm.PolyglotEngineSnippets#findAndReportMultipleExportedSymbols
    static Value findAndReportMultipleExportedSymbols(
                      PolyglotEngine engine, String name) {
        Value found = null;
        for (Value value : engine.findGlobalSymbols(name)) {
            if (found != null) {
                throw new IllegalStateException(
                    "Multiple global symbols exported with " + name + " name"
                );
            }
            found = value;
        }
        return found;
    }
    // END: com.oracle.truffle.api.vm.PolyglotEngineSnippets#findAndReportMultipleExportedSymbols
    // @formatter:on

    static PrintStream out = System.out;
    static PrintStream err = System.err;

    // @formatter:off
    @SuppressWarnings("unused")
    static void createEngines(String mimeType) {
    // BEGIN: com.oracle.truffle.api.vm.PolyglotEngineSnippets#createEngines
    PolyglotRuntime runtime = PolyglotRuntime.newBuilder().
                    setOut(out).setErr(err).build();

    Builder builder = PolyglotEngine.newBuilder().
                    runtime(runtime);
    PolyglotEngine engine1 = builder.build();
    PolyglotEngine engine2 = builder.build();
    PolyglotEngine engine3 = builder.build();
    // END: com.oracle.truffle.api.vm.PolyglotEngineSnippets#createEngines
    }
    // @formatter:on
}<|MERGE_RESOLUTION|>--- conflicted
+++ resolved
@@ -1060,13 +1060,7 @@
          * language code. The general strategy is to {@linkplain PolyglotEngine#eval(Source)
          * evaluate} guest language code that produces the desired language element and then use
          * this method to create a Java object of the appropriate type for Java access to the
-<<<<<<< HEAD
-         * result. The tutorial <a href=
-         * "{@docRoot}/com/oracle/truffle/tutorial/embedding/package-summary.html"> "Embedding
-         * Truffle Languages in Java"</a> contains examples.
-=======
          * result.
->>>>>>> c4cfad42
          *
          * @param <T> the type of the requested view
          * @param representation an interface describing the requested access (must be an interface)
@@ -1150,13 +1144,7 @@
          * language code. The general strategy is to {@linkplain PolyglotEngine#eval(Source)
          * evaluate} guest language code that produces the desired language element. If that element
          * is a guest language function, this method allows direct execution without giving the
-<<<<<<< HEAD
-         * function a Java type. The tutorial <a href=
-         * "{@docRoot}/com/oracle/truffle/tutorial/embedding/package-summary.html"> "Embedding
-         * Truffle Languages in Java"</a> contains examples.
-=======
          * function a Java type.
->>>>>>> c4cfad42
          *
          * @param args arguments to pass when executing the value
          * @return result of the execution wrapped in a non-null {@link Value}
