/*
 * Copyright (c) 2021, Oracle and/or its affiliates. All rights reserved.
 * Copyright (c) 2021, Arm Limited. All rights reserved.
 * DO NOT ALTER OR REMOVE COPYRIGHT NOTICES OR THIS FILE HEADER.
 *
 * This code is free software; you can redistribute it and/or modify it
 * under the terms of the GNU General Public License version 2 only, as
 * published by the Free Software Foundation.  Oracle designates this
 * particular file as subject to the "Classpath" exception as provided
 * by Oracle in the LICENSE file that accompanied this code.
 *
 * This code is distributed in the hope that it will be useful, but WITHOUT
 * ANY WARRANTY; without even the implied warranty of MERCHANTABILITY or
 * FITNESS FOR A PARTICULAR PURPOSE.  See the GNU General Public License
 * version 2 for more details (a copy is included in the LICENSE file that
 * accompanied this code).
 *
 * You should have received a copy of the GNU General Public License version
 * 2 along with this work; if not, write to the Free Software Foundation,
 * Inc., 51 Franklin St, Fifth Floor, Boston, MA 02110-1301 USA.
 *
 * Please contact Oracle, 500 Oracle Parkway, Redwood Shores, CA 94065 USA
 * or visit www.oracle.com if you need additional information or have any
 * questions.
 */
package org.graalvm.compiler.lir.aarch64;

import static jdk.vm.ci.aarch64.AArch64.SIMD;
import static jdk.vm.ci.aarch64.AArch64.zr;
import static jdk.vm.ci.code.ValueUtil.asRegister;
import static org.graalvm.compiler.asm.aarch64.AArch64Assembler.ConditionFlag;
import static org.graalvm.compiler.lir.LIRInstruction.OperandFlag.ILLEGAL;
import static org.graalvm.compiler.lir.LIRInstruction.OperandFlag.REG;

import org.graalvm.compiler.asm.Label;
import org.graalvm.compiler.asm.aarch64.AArch64ASIMDAssembler.ASIMDSize;
import org.graalvm.compiler.asm.aarch64.AArch64ASIMDAssembler.ElementSize;
import org.graalvm.compiler.asm.aarch64.AArch64Address;
import org.graalvm.compiler.asm.aarch64.AArch64Assembler.ShiftType;
import org.graalvm.compiler.asm.aarch64.AArch64MacroAssembler;
import org.graalvm.compiler.asm.aarch64.AArch64MacroAssembler.ScratchRegister;
import org.graalvm.compiler.core.common.LIRKind;
import org.graalvm.compiler.debug.GraalError;
import org.graalvm.compiler.lir.LIRInstructionClass;
import org.graalvm.compiler.lir.Opcode;
import org.graalvm.compiler.lir.asm.CompilationResultBuilder;
import org.graalvm.compiler.lir.gen.LIRGeneratorTool;

import jdk.vm.ci.code.Register;
import jdk.vm.ci.meta.AllocatableValue;
import jdk.vm.ci.meta.JavaKind;
import jdk.vm.ci.meta.Value;

@Opcode("AArch64_ARRAY_INDEX_OF")
public final class AArch64ArrayIndexOfOp extends AArch64LIRInstruction {
    public static final LIRInstructionClass<AArch64ArrayIndexOfOp> TYPE = LIRInstructionClass.create(AArch64ArrayIndexOfOp.class);

    private final boolean findTwoConsecutive;
    private final int arrayBaseOffset;
    private final int elementByteSize;

    @Def({REG}) protected AllocatableValue resultValue;
    @Alive({REG}) protected AllocatableValue arrayPtrValue;
    @Alive({REG}) protected AllocatableValue arrayOffsetValue;
    @Alive({REG}) protected AllocatableValue arrayLengthValue;
    @Alive({REG}) protected AllocatableValue fromIndexValue;
    @Alive({REG}) protected AllocatableValue[] searchValues;
    @Temp({REG}) protected AllocatableValue temp1;
    @Temp({REG}) protected AllocatableValue temp2;
    @Temp({REG}) protected AllocatableValue temp3;
    @Temp({REG}) protected AllocatableValue temp4;
    @Temp({REG}) protected AllocatableValue temp5;
    @Temp({REG}) protected AllocatableValue vectorTemp1;
    @Temp({REG}) protected AllocatableValue vectorTemp2;
    @Temp({REG}) protected AllocatableValue vectorTemp3;
    @Temp({REG}) protected AllocatableValue vectorTemp4;
    /* These two vectors are only needed when trying to match two consecutive elements. */
    @Temp({REG, ILLEGAL}) protected AllocatableValue vectorTemp5;
    @Temp({REG, ILLEGAL}) protected AllocatableValue vectorTemp6;

    public AArch64ArrayIndexOfOp(int arrayBaseOffset, JavaKind valueKind, boolean findTwoConsecutive, LIRGeneratorTool tool,
                    AllocatableValue result, AllocatableValue arrayPtr, AllocatableValue arrayOffset, AllocatableValue arrayLength, AllocatableValue fromIndex,
                    AllocatableValue[] searchValues) {
        super(TYPE);
        this.arrayBaseOffset = arrayBaseOffset;
        this.elementByteSize = getElementByteSize(valueKind);
        this.findTwoConsecutive = findTwoConsecutive;
        resultValue = result;
        arrayPtrValue = arrayPtr;
        arrayOffsetValue = arrayOffset;
        arrayLengthValue = arrayLength;
        fromIndexValue = fromIndex;
        this.searchValues = searchValues;
        LIRKind archWordKind = LIRKind.value(tool.target().arch.getWordKind());
        temp1 = tool.newVariable(archWordKind);
        temp2 = tool.newVariable(archWordKind);
        temp3 = tool.newVariable(archWordKind);
        temp4 = tool.newVariable(archWordKind);
        temp5 = tool.newVariable(archWordKind);

        LIRKind vectorKind = LIRKind.value(tool.target().arch.getLargestStorableKind(SIMD));
        vectorTemp1 = tool.newVariable(vectorKind);
        vectorTemp2 = tool.newVariable(vectorKind);
        vectorTemp3 = tool.newVariable(vectorKind);
        vectorTemp4 = tool.newVariable(vectorKind);
        vectorTemp5 = findTwoConsecutive ? tool.newVariable(vectorKind) : Value.ILLEGAL;
        vectorTemp6 = findTwoConsecutive ? tool.newVariable(vectorKind) : Value.ILLEGAL;
    }

    private static int getElementByteSize(JavaKind kind) {
        switch (kind) {
            case Byte:
                return 1;
            case Char:
                return 2;
            case Int:
                return 4;
            default:
                throw GraalError.shouldNotReachHere("Unexpected JavaKind");
        }
    }

    private int getShiftSize() {
        switch (elementByteSize) {
            case 1:
                return 0;
            case 2:
                return 1;
            case 4:
                return 2;
            default:
                throw GraalError.shouldNotReachHere();
        }
    }

    private void emitScalarCode(AArch64MacroAssembler masm, Register baseAddress, Register searchLength) {
        Register result = asRegister(resultValue);
        Register arrayLength = asRegister(arrayLengthValue);
        Register curValue = asRegister(temp3);

        Label match = new Label();
        Label searchByElementLoop = new Label();
        Label end = new Label();

        int shiftSize = getShiftSize();

        /*
         * AArch64 comparisons are at minimum 32 bits; since we are comparing against a
         * zero-extended value, the searchValue must also be zero-extended. This is already done by
         * the caller.
         */
        final int memAccessSize = (findTwoConsecutive ? 2 : 1) * elementByteSize * Byte.SIZE;
        Register searchValueReg;
        int compareSize = Math.max(32, memAccessSize);
        if (findTwoConsecutive) {
            searchValueReg = asRegister(temp4);
            masm.lsl(compareSize, searchValueReg, asRegister(searchValues[1]), (long) elementByteSize * Byte.SIZE);
            masm.orr(compareSize, searchValueReg, searchValueReg, asRegister(searchValues[0]));
        } else {
            searchValueReg = asRegister(searchValues[0]);
        }

        /*
         * Searching the array sequentially for the target value. Note that all indexing is done via
         * a negative offset from the first position beyond the end of search region.
         */
        Register endIndex;
        if (findTwoConsecutive) {
            /* The end of the region is the second to last element in the array */
            endIndex = asRegister(temp5);
            masm.sub(64, endIndex, arrayLength, 1);
        } else {
            /* The end of the region is the last element in the array */
            endIndex = arrayLength;
        }
        /*
         * Set the base address to be at the end of the region baseAddress + (endIndex << shift
         * size).
         */
        masm.add(64, baseAddress, baseAddress, endIndex, ShiftType.LSL, shiftSize);
        /* Initial index is -searchLength << shift size */
        Register curIndex = searchLength;
        masm.sub(64, curIndex, zr, curIndex, ShiftType.LSL, shiftSize);
        /* Loop doing element-by-element search */
        masm.align(16);
        masm.bind(searchByElementLoop);
        masm.ldr(memAccessSize, curValue, AArch64Address.createRegisterOffsetAddress(memAccessSize, baseAddress, curIndex, false));
        masm.cmp(compareSize, searchValueReg, curValue);
        masm.branchConditionally(ConditionFlag.EQ, match);

        /*
         * Add elementSize to the curIndex and retry if the end of the search region has not yet
         * been reached, i.e., the curIndex is still < 0.
         */
        masm.adds(64, curIndex, curIndex, elementByteSize);
        masm.branchConditionally(ConditionFlag.MI, searchByElementLoop);
        masm.jmp(end);

        masm.align(16);
        masm.bind(match);
        /* index = endIndex + (curIndex >> shiftSize) */
        masm.add(64, result, endIndex, curIndex, ShiftType.ASR, shiftSize);

        masm.bind(end);
    }

    private void emitSIMDCode(AArch64MacroAssembler masm, Register baseAddress) {
        /*
         * @formatter:off
         *  Find a single char in a chunk:
         *  Chunk-based reading uses the following approach (with example for UTF-16) inspired from [1]. For SIMD implementation, the steps
         *  represent computation applied to one lane of 8 bytes. SIMD version replicates the following steps to all 4 lanes of 8 bytes each.
         *  1. Fill 8-byte chunk with search element ('searchElement'): 0x000000000000elem -> 0xelemelemelemelem
         *  2. Read and compare array chunk-by-chunk.
         *   2.1 Store end index at the beginning of the last chunk ('refAddress'). This ensures that we don't read beyond array boundary.
         *   2.2 Array is processed in chunks: the first unaligned chunk (head) -> all 32-byte aligned chunks -> the last unaligned chunk
         *   of 32 bytes (tail). Transitions between processing an unaligned and aligned chunk repeats element search on overlapping part.
         *   However, overhead gets smaller with longer strings and compensated by the gains from using larger (32-byte sized) chunks.
         *   2.3 After processing each chunk, adjust the address 32-byte aligned to read the next chunk. Repeat this step until the last
         *   chunk is reached (address of the next chunk >= 'refAddress').
         *   2.4 On reaching the last chunk, reset the address to read the last chunk.
         *  3. Check each read chunk to see if 'searchElement' is found.
         *     T4 = comparison result, where for each matching lane all bits are set, and for mismatches all bits are cleared.
         *  4. If element is found in a 32-byte chunk then find its position. Use 2-bit representation for each byte to detect the starting byte offset
         *     of matching element. Set those bits to '11' if the match is found. Then calculate number zero element after the matching element to
         *     get the position in the chunk.
         *   4.1 AND T4 with magic constant to set 2 bits based on the byte position of the element in the chunk.
         *   T5 = T4 & 0xc000_0300_00c0_0003L (0x0000FFFF00000000 -> 0x0000030000000000)
         *   4.2 Perform pairwise addition on adjacent byte lanes twice to convert 32-byte to 8-byte representation where each pair of
         *    bits represents its corresponding byte element in a chunk. Magic constant sets different bits for each position that ensures the
         *    pairwise addition would not overflow when consecutive elements are matched as well as preserve the position of matching element.
         *   4.3 Reverse the bitstream in T5 (0x0000030000000000 -> 0x0000000000c00000)
         *   4.4 Calculate leading zeros in T5 and divide the count by 2 to get the byte offset of matching element in a chunk.
         *   4.5 Retrieve the position of 'searchElement' by adding offset within chunk to the index of the chunk.
         *
         *  Find two consecutive chars in a chunk:
         *  The findTwoConsecutive case uses the same steps as finding a single character in a chunk but for two characters separately.
         *  To look for two consecutive characters 'c1c2', we search 'c1' in a first chunk [0..n] and 'c2' in the second chunk at [1..n+1].
         *  Consequently, if the matching sequence is present in a chunk, it will be found at the same position in their respective chunks.
         *  The following list highlights the differences compared to the steps to search a single character in a chunk.
         *   1a. Use two registers, each repeating one of the two consecutive characters to search for.
         *   2a. Read the first chunk starting from the 32 byte aligned ref position. Read the second chunk starting at the next character
         *  from the ref position and ending with the first char from the next 32 byte aligned chunk.
         *   3a. Compare a chunk for presence of the corresponding char.
         *    3a.1 The first chunk is compared with the register repeating the first char and the same for the second chunk.
         *    3a.2 Perform logical AND on the outcome of comparisons for the first and second char.
         *   4a. As the second chunk starts at a char offset from the first chunk, the result of AND from 3a.2 gives a register with all the
         *  bits set at the position where the match is found. The steps to find the position of the match in the searchString remain unchanged.
         *
         *  [1] https://github.com/ARM-software/optimized-routines/blob/master/string/aarch64/strchr.S
         * @formatter:on
         * */

        Register result = asRegister(resultValue);
        Register arrayLength = asRegister(arrayLengthValue);
        Register fromIndex = asRegister(fromIndexValue);
        Register searchElement = asRegister(searchValues[0]);
        Register currOffset = asRegister(temp2);
        Register searchEnd = asRegister(temp3);
        Register refAddress = asRegister(temp4);
        Register chunkToReadAddress = asRegister(temp5);
        Register firstSearchElementRegV = asRegister(vectorTemp1);
        Register firstChunkPart1RegV = asRegister(vectorTemp2);
        Register firstChunkPart2RegV = asRegister(vectorTemp3);
        Register tmpRegV1 = asRegister(vectorTemp4);
        Register secondSearchElementRegV = findTwoConsecutive ? asRegister(vectorTemp5) : null;
        Register tmpRegV2 = findTwoConsecutive ? asRegister(vectorTemp6) : null;

        Label matchInChunk = new Label();
        Label searchByChunkLoopHead = new Label();
        Label searchByChunkLoopTail = new Label();
        Label processTail = new Label();
        Label end = new Label();

        int shiftSize = getShiftSize();
        ElementSize eSize = ElementSize.fromSize(elementByteSize * Byte.SIZE);
        /*
         * Magic constant is used to detect byte offset of the starting position of the search
         * element in the matching chunk.
         */
        long magicConstant = 0xc030_0c03_c030_0c03L;

        /* 1. Duplicate the searchElement(s) to 16-bytes */
        masm.neon.dupVG(ASIMDSize.FullReg, findTwoConsecutive ? eSize.expand() : eSize, firstSearchElementRegV, searchElement);
        if (findTwoConsecutive) {
            // FIXME - this could be improved
            masm.neon.dupVX(ASIMDSize.FullReg, eSize, secondSearchElementRegV, firstSearchElementRegV, 1);
            masm.neon.dupVX(ASIMDSize.FullReg, eSize, firstSearchElementRegV, firstSearchElementRegV, 0);
        }
        /*
         * 2.1 Set searchEnd pointing to byte after the last valid element in the array and
         * 'refAddress' pointing to the beginning of the last chunk.
         */
        masm.add(64, searchEnd, baseAddress, arrayLength, ShiftType.LSL, shiftSize);
        masm.bic(64, refAddress, searchEnd, 31L);
        /* Set 'chunkToReadAddress' pointing to the chunk from where the search begins. */
        masm.add(64, chunkToReadAddress, baseAddress, fromIndex, ShiftType.LSL, shiftSize);

        masm.align(16);
        masm.bind(searchByChunkLoopHead);
        masm.cmp(64, refAddress, chunkToReadAddress);
        masm.branchConditionally(ConditionFlag.LS, processTail);
        masm.bind(searchByChunkLoopTail);
        masm.sub(64, currOffset, chunkToReadAddress, baseAddress);

        masm.fldp(128, firstChunkPart1RegV, firstChunkPart2RegV, AArch64Address.createImmediateAddress(128, AArch64Address.AddressingMode.IMMEDIATE_PAIR_POST_INDEXED, chunkToReadAddress, 32));
        if (findTwoConsecutive) {
            /*
             * In the findTwoConsecutive case, the second search element is compared against
             * elements [1...n+1] (i.e., the SecondChunk). tmpRegV1 holds values
             * firstChunkPart1[1:n]:firstChunkPart2[0] and tmpRegV2 holds values
             * firstChunkPart2[1:n]:tailValue.
             */
            try (ScratchRegister scratchRegister = masm.getScratchRegister()) {
                Register tailValue = scratchRegister.getRegister();
                masm.ldr(eSize.bits(), tailValue, AArch64Address.createBaseRegisterOnlyAddress(eSize.bits(), chunkToReadAddress));
                // setting firstChunkPart2[1:n] within tempRegV2
                masm.neon.elementRor(ASIMDSize.FullReg, eSize, tmpRegV2, firstChunkPart2RegV, 1);
                // setting tmpRegV1 = firstChunkPart1[1:n]:firstChunkPart2[0]
                masm.neon.extVVV(ASIMDSize.FullReg, tmpRegV1, firstChunkPart1RegV, firstChunkPart2RegV, elementByteSize);
                // tailValue becomes the last value within tmpRegV2
                int tailValueIndex = (ASIMDSize.FullReg.bytes() / elementByteSize) - 1;
                masm.neon.insXG(eSize, tmpRegV2, tailValueIndex, tailValue);
            }
        }
        /* 3. Find searchElement in the 32-byte chunk */
        masm.neon.cmeqVVV(ASIMDSize.FullReg, eSize, firstChunkPart1RegV, firstChunkPart1RegV, firstSearchElementRegV);
        masm.neon.cmeqVVV(ASIMDSize.FullReg, eSize, firstChunkPart2RegV, firstChunkPart2RegV, firstSearchElementRegV);
        if (findTwoConsecutive) {
            // comparing second element against the chunks
            masm.neon.cmeqVVV(ASIMDSize.FullReg, eSize, tmpRegV1, tmpRegV1, secondSearchElementRegV);
            masm.neon.cmeqVVV(ASIMDSize.FullReg, eSize, tmpRegV2, tmpRegV2, secondSearchElementRegV);
            /*
             * A match exists if there is a match in the same index in both the first and second
             * chunk.
             */
            masm.neon.andVVV(ASIMDSize.FullReg, firstChunkPart1RegV, firstChunkPart1RegV, tmpRegV1);
            masm.neon.andVVV(ASIMDSize.FullReg, firstChunkPart2RegV, firstChunkPart2RegV, tmpRegV2);
        }
        /* Determining if there was a match: combine two registers into 1 register */
        masm.neon.orrVVV(ASIMDSize.FullReg, tmpRegV1, firstChunkPart1RegV, firstChunkPart2RegV);
        /* Reduce 128-bit value to 32/64-bit value */
        if (elementByteSize == 1) {
            masm.neon.umaxvSV(ASIMDSize.FullReg, ElementSize.Word, tmpRegV1, tmpRegV1);
        } else {
            masm.neon.xtnVV(eSize.narrow(), tmpRegV1, tmpRegV1);
        }
        /* If value != 0, then there was a match somewhere. */
        try (ScratchRegister scratchReg = masm.getScratchRegister()) {
            Register matchReg = scratchReg.getRegister();
            masm.neon.moveFromIndex(ElementSize.DoubleWord, ElementSize.DoubleWord, matchReg, tmpRegV1, 0);
            masm.cbnz(64, matchReg, matchInChunk);
        }
        /* No match; jump to next loop iteration. */
        masm.bic(64, chunkToReadAddress, chunkToReadAddress, 31);
        masm.jmp(searchByChunkLoopHead);

        masm.align(16);
        masm.bind(processTail);
<<<<<<< HEAD
        masm.cmp(64, chunkToReadAddress, endOfString);
        masm.branchConditionally(ConditionFlag.HS, end);
        masm.sub(64, chunkToReadAddress, endOfString, 32);
=======
        masm.cmp(64, chunkToReadAddress, searchEnd);
        masm.branchConditionally(ConditionFlag.GE, end);
        masm.sub(64, chunkToReadAddress, searchEnd, 32);
>>>>>>> c2b48863
        /*
         * Move back the 'searchEnd' by 32-bytes because at the end of 'searchByChunkLoopTail', the
         * 'chunkToRead' would be reset to 32-byte aligned addressed. Thus, the
         * searchByChunkLoopHead would never using 'chunkToReadAddress' >= 'endOfString' condition.
         */
        masm.mov(64, searchEnd, chunkToReadAddress);
        masm.jmp(searchByChunkLoopTail);

        /* 4. If the element is found in a 32-byte chunk then find its position. */
        masm.align(16);
        masm.bind(matchInChunk);
        /*
         * 4.1 Using the magic constant set 2 bits in the matching byte(s) that represent its
         * position in the chunk
         */
        try (ScratchRegister scratchReg = masm.getScratchRegister()) {
            Register magicConstantReg = scratchReg.getRegister();
            masm.mov(magicConstantReg, magicConstant);
            masm.neon.dupVG(ASIMDSize.FullReg, ElementSize.DoubleWord, tmpRegV1, magicConstantReg);
        }
        masm.neon.andVVV(ASIMDSize.FullReg, firstChunkPart1RegV, firstChunkPart1RegV, tmpRegV1);
        masm.neon.andVVV(ASIMDSize.FullReg, firstChunkPart2RegV, firstChunkPart2RegV, tmpRegV1);
        /* 4.2 Convert 32-byte to 8-byte representation, 2 bits per byte. */
        /* Reduce from 256 -> 128 bits. */
        masm.neon.addpVVV(ASIMDSize.FullReg, ElementSize.Byte, firstChunkPart1RegV, firstChunkPart1RegV, firstChunkPart2RegV);
        /*
         * Reduce from 128 -> 64 bits. Note tmpRegV1's value doesn't matter; only care about
         * chunkPart1RegV.
         */
        masm.neon.addpVVV(ASIMDSize.FullReg, ElementSize.Byte, firstChunkPart1RegV, firstChunkPart1RegV, tmpRegV1);

        try (ScratchRegister scratchReg = masm.getScratchRegister()) {
            Register matchPositionReg = scratchReg.getRegister();
            /* Detect the byte starting position of matching element in the chunk. */
            masm.neon.moveFromIndex(ElementSize.DoubleWord, ElementSize.DoubleWord, matchPositionReg, firstChunkPart1RegV, 0);
            masm.rbit(64, matchPositionReg, matchPositionReg);
            masm.clz(64, matchPositionReg, matchPositionReg);
            masm.add(64, result, currOffset, matchPositionReg, ShiftType.ASR, 1);
        }
        if (shiftSize != 0) {
            /* Convert byte offset of searchElement to its array index */
            masm.asr(64, result, result, shiftSize);
        }

        masm.bind(end);
    }

    @Override
    public void emitCode(CompilationResultBuilder crb, AArch64MacroAssembler masm) {
        Register result = asRegister(resultValue);
        Register arrayLength = asRegister(arrayLengthValue);
        Register fromIndex = asRegister(fromIndexValue);
        Register baseAddress = asRegister(temp1);
        Register searchLength = asRegister(temp2);

        Label ret = new Label();

        /*
         * @formatter:off
         * The arguments satisfy the following constraints:
         *  1. 0 <= fromIndex <= arrayLength - 1 (or 2 when findTwoConsecutive is true)
         *  2. number of characters in searchChar is 1 (or 2 when findTwoConsecutive is true)
         * @formatter:on
        */
        masm.mov(result, -1);   // Return for empty strings
        masm.cbz(64, arrayLength, ret);

        /* Load address of first array element */
        masm.add(64, baseAddress, asRegister(arrayPtrValue), arrayBaseOffset);
        masm.add(64, baseAddress, baseAddress, asRegister(arrayOffsetValue));

        /*
         * Search element-by-element for small arrays (with search space size of less than 32 bytes,
         * i.e., 4 UTF-16 or 8 Latin1 elements) else search chunk-by-chunk.
         */
        masm.sub(64, searchLength, arrayLength, fromIndex);
        if (findTwoConsecutive) {
            /*
             * Because one is trying to find two consecutive elements, the search length is in
             * effect one less
             */
            masm.sub(64, searchLength, searchLength, 1);
        }

        Label searchByChunk = new Label();
        int chunkByteSize = 32;
        masm.compare(64, searchLength, chunkByteSize / elementByteSize);
        masm.branchConditionally(ConditionFlag.GE, searchByChunk);

        /* Search sequentially for short arrays */
        emitScalarCode(masm, baseAddress, searchLength);
        masm.jmp(ret);

        /* Search chunk-by-chunk for long arrays */
        masm.align(16);
        masm.bind(searchByChunk);
        emitSIMDCode(masm, baseAddress);
        masm.bind(ret);
    }
}<|MERGE_RESOLUTION|>--- conflicted
+++ resolved
@@ -283,7 +283,7 @@
         /* 1. Duplicate the searchElement(s) to 16-bytes */
         masm.neon.dupVG(ASIMDSize.FullReg, findTwoConsecutive ? eSize.expand() : eSize, firstSearchElementRegV, searchElement);
         if (findTwoConsecutive) {
-            // FIXME - this could be improved
+            // TODO - need to copy over searchValues[1]
             masm.neon.dupVX(ASIMDSize.FullReg, eSize, secondSearchElementRegV, firstSearchElementRegV, 1);
             masm.neon.dupVX(ASIMDSize.FullReg, eSize, firstSearchElementRegV, firstSearchElementRegV, 0);
         }
@@ -357,15 +357,9 @@
 
         masm.align(16);
         masm.bind(processTail);
-<<<<<<< HEAD
-        masm.cmp(64, chunkToReadAddress, endOfString);
+        masm.cmp(64, chunkToReadAddress, searchEnd);
         masm.branchConditionally(ConditionFlag.HS, end);
-        masm.sub(64, chunkToReadAddress, endOfString, 32);
-=======
-        masm.cmp(64, chunkToReadAddress, searchEnd);
-        masm.branchConditionally(ConditionFlag.GE, end);
         masm.sub(64, chunkToReadAddress, searchEnd, 32);
->>>>>>> c2b48863
         /*
          * Move back the 'searchEnd' by 32-bytes because at the end of 'searchByChunkLoopTail', the
          * 'chunkToRead' would be reset to 32-byte aligned addressed. Thus, the
